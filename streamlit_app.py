from __future__ import annotations

import base64
import html
import json
from dataclasses import dataclass
from datetime import datetime
from contextlib import contextmanager
from typing import Any, Dict, List, Optional, Tuple
from urllib.parse import urlencode
from uuid import uuid4

import matplotlib.pyplot as plt
import numpy as np
import pandas as pd
import streamlit as st
import streamlit.components.v1 as components

from sentence_transformers import SentenceTransformer
from sklearn.linear_model import LogisticRegression
from sklearn.metrics import accuracy_score, confusion_matrix, precision_recall_fscore_support
from sklearn.model_selection import train_test_split
from sklearn.preprocessing import StandardScaler

st.set_page_config(page_title="demistifAI", page_icon="📧", layout="wide")

APP_THEME_CSS = """
<style>
:root {
    --surface-radius: 24px;
    --surface-border: rgba(15, 23, 42, 0.12);
    --surface-shadow: 0 24px 48px rgba(15, 23, 42, 0.14);
    --surface-gradient: linear-gradient(160deg, rgba(226, 232, 240, 0.9), rgba(255, 255, 255, 0.96));
    --accent-primary: #1d4ed8;
    --accent-muted: rgba(30, 64, 175, 0.16);
}

.stApp {
    background: radial-gradient(circle at top left, rgba(148, 163, 184, 0.16), transparent 45%),
        radial-gradient(circle at 85% 10%, rgba(96, 165, 250, 0.16), transparent 50%),
        #f8fafc;
    color: #0f172a;
    font-family: "Inter", "Segoe UI", sans-serif;
}

[data-testid="stMainBlock"] {
    padding-top: 2.5rem;
    padding-bottom: 3rem;
}

.main .block-container {
    max-width: 1200px;
    padding-left: 1.5rem;
    padding-right: 1.5rem;
}

.section-surface {
    display: none;
}

.section-surface-block {
    position: relative;
    margin-bottom: 1.45rem;
    border-radius: var(--surface-radius);
    border: 1px solid var(--surface-border);
    background: var(--surface-gradient);
    box-shadow: var(--surface-shadow);
    padding: 1.85rem 2.1rem;
    overflow: hidden;
    color: #0f172a;
}

.section-surface-block::before {
    content: "";
    position: absolute;
    inset: 0;
    background: linear-gradient(150deg, rgba(59, 130, 246, 0.15), transparent 65%);
    opacity: 0;
    transition: opacity 0.3s ease;
    pointer-events: none;
}

.section-surface-block:hover::before {
    opacity: 1;
}

.section-surface-block > [data-testid="stElementContainer"] {
    margin-bottom: 0.9rem;
}

.section-surface-block > [data-testid="stElementContainer"]:first-child,
.section-surface-block > [data-testid="stElementContainer"]:last-child {
    margin-bottom: 0;
}

.section-surface-block h2,
.section-surface-block h3,
.section-surface-block h4 {
    margin-top: 0;
    color: inherit;
}

.section-surface-block p,
.section-surface-block ul {
    font-size: 0.98rem;
    line-height: 1.65;
    color: inherit;
}

.section-surface-block ul {
    padding-left: 1.25rem;
}

.section-surface-block .section-caption {
    display: inline-flex;
    align-items: center;
    gap: 0.45rem;
    font-size: 0.9rem;
    text-transform: uppercase;
    letter-spacing: 0.09em;
    color: rgba(15, 23, 42, 0.65);
}

.section-surface-block .section-caption span {
    display: inline-flex;
    width: 40px;
    height: 2px;
    background: rgba(15, 23, 42, 0.12);
}

.section-surface-block.section-surface--hero {
    padding: 2.6rem 2.8rem;
    background: linear-gradient(160deg, #1d4ed8, #312e81);
    color: #f8fafc;
    border: 1px solid rgba(255, 255, 255, 0.28);
    box-shadow: 0 28px 70px rgba(30, 64, 175, 0.35);
}

.section-surface-block.section-surface--hero::before {
    display: none;
}

.section-surface-block.section-surface--hero .section-caption {
    color: rgba(241, 245, 249, 0.85);
}

.section-surface-block.section-surface--hero .section-caption span {
    background: rgba(241, 245, 249, 0.35);
}

.section-surface-block .surface-columns {
    display: grid;
    gap: 1.4rem;
}

.section-surface-block .surface-columns.two {
    grid-template-columns: repeat(auto-fit, minmax(240px, 1fr));
}

.section-surface-block .surface-columns.three {
    grid-template-columns: repeat(auto-fit, minmax(200px, 1fr));
}

<<<<<<< HEAD
=======

>>>>>>> e4030e0d
.section-surface--hero [data-testid="column"]:nth-child(2) > div:first-of-type {
    display: flex;
    flex-direction: column;
    align-items: center;
<<<<<<< HEAD
    gap: 1.4rem;
}

.section-surface--hero [data-testid="column"]:nth-child(2) > div:first-of-type > div {
    width: 100%;
}

.section-surface--hero [data-testid="column"]:nth-child(2) .hero-info-grid {
    width: 100%;
    justify-items: center;
=======
}

.section-surface--hero [data-testid="column"]:nth-child(2) > div:first-of-type > div[data-testid="stVerticalBlock"] {
    display: flex;
    flex-direction: column;
    align-items: center;
    gap: 1.6rem;
    width: 100%;
}

.section-surface--hero [data-testid="column"]:nth-child(2) > div:first-of-type > div[data-testid="stVerticalBlock"] > div {
    width: 100%;
}

.section-surface--hero [data-testid="column"]:nth-child(2) > div:first-of-type > div[data-testid="stVerticalBlock"] > div[data-testid="stButton"] {
    display: flex;
    justify-content: center;
}

.section-surface--hero [data-testid="column"]:nth-child(2) > div:first-of-type > div[data-testid="stVerticalBlock"] > div[data-testid="stButton"] > button {
    width: 100%;
    max-width: 260px;
}

.section-surface--hero [data-testid="column"]:nth-child(2) .hero-info-grid {
    width: 100%;
    justify-items: center;
    gap: 1.6rem;
>>>>>>> e4030e0d
}

.section-surface--hero [data-testid="column"]:nth-child(2) .hero-info-card {
    text-align: center;
    margin: 0 auto;
    max-width: 360px;
}

.section-surface--hero [data-testid="column"]:nth-child(2) .hero-info-card h3,
.section-surface--hero [data-testid="column"]:nth-child(2) .hero-info-card p {
    text-align: center;
}

.section-surface--hero [data-testid="column"]:nth-child(2) [data-testid="stButton"] {
    width: 100%;
}

.section-surface--hero [data-testid="column"]:nth-child(2) [data-testid="stButton"] > button {
    max-width: 260px;
    margin: 0 auto;
}

.callout {
    position: relative;
    border-radius: 18px;
    border: 1px solid var(--surface-border);
    background: rgba(255, 255, 255, 0.92);
    box-shadow: 0 20px 40px rgba(15, 23, 42, 0.08);
    padding: 1.35rem 1.5rem;
    backdrop-filter: blur(6px);
}

.callout h4,
.callout h5 {
    margin: 0 0 0.65rem 0;
    font-weight: 600;
    color: inherit;
}

.callout p {
    margin: 0;
    font-size: 0.98rem;
    line-height: 1.6;
}

.callout--mission {
    background: linear-gradient(145deg, rgba(59, 130, 246, 0.12), rgba(191, 219, 254, 0.35));
    border-color: rgba(37, 99, 235, 0.3);
}

.callout--info {
    background: linear-gradient(150deg, rgba(191, 219, 254, 0.35), rgba(219, 234, 254, 0.65));
    border-color: rgba(37, 99, 235, 0.25);
}

.callout-grid {
    display: grid;
    grid-template-columns: repeat(auto-fit, minmax(220px, 1fr));
    gap: 1rem;
    margin-top: 0.9rem;
}

.callout--outcome {
    display: flex;
    gap: 0.85rem;
    align-items: flex-start;
    border-color: rgba(15, 23, 42, 0.08);
}

.callout-icon {
    flex-shrink: 0;
    display: inline-flex;
    align-items: center;
    justify-content: center;
    width: 44px;
    height: 44px;
    border-radius: 14px;
    background: rgba(37, 99, 235, 0.12);
    font-size: 1.35rem;
}

.callout-body h5 {
    margin-bottom: 0.35rem;
}

.callout-body p {
    font-size: 0.95rem;
    color: rgba(15, 23, 42, 0.82);
}

.nerd-toggle-card {
    display: contents;
    grid-template-columns: minmax(0, 1fr) auto;
    align-items: center;
    gap: 1.1rem;
    padding: 1.1rem 1.1rem;
    border-radius: 18px;
    border: 1px solid rgba(59, 130, 246, 0.28);
    background: linear-gradient(150deg, rgba(37, 99, 235, 0.12), rgba(191, 219, 254, 0.22));
    box-shadow: 0 16px 32px rgba(15, 23, 42, 0.12);
    margin-bottom: 0.8rem;
}

.nerd-toggle-title {
    font-size: 1.05rem;
    font-weight: 600;
    color: #0f172a;
    display: flex;
    align-items: center;
    gap: 0.45rem;
}

.nerd-toggle-description {
    font-size: 0.9rem;
    color: #334155;
    margin-top: 0.2rem;
}

.nerd-toggle-card label[data-testid="stToggle"] {
    display: flex;
    justify-content: flex-end;
}

.nerd-toggle-card label[data-testid="stToggle"] > div[role="switch"] {
    background: rgba(148, 163, 184, 0.45);
    box-shadow: inset 0 0 0 1px rgba(15, 23, 42, 0.12);
}

.nerd-toggle-card label[data-testid="stToggle"] > div[role="switch"][aria-checked="true"] {
    background: linear-gradient(120deg, rgba(37, 99, 235, 0.85), rgba(59, 130, 246, 0.75));
    box-shadow: inset 0 0 0 1px rgba(255, 255, 255, 0.35);
}

.info-metric-grid {
    display: grid;
    gap: 0.9rem;
}

.info-metric-card {
    padding: 0.95rem 1.1rem;
    border-radius: 16px;
    background: linear-gradient(145deg, rgba(15, 23, 42, 0.85), rgba(15, 23, 42, 0.75));
    color: #e2e8f0;
    box-shadow: 0 18px 36px rgba(15, 23, 42, 0.22);
}

.info-metric-card .label {
    font-size: 0.8rem;
    text-transform: uppercase;
    letter-spacing: 0.08em;
    opacity: 0.8;
}

.info-metric-card .value {
    font-size: 1.5rem;
    font-weight: 700;
    margin-top: 0.35rem;
}

[data-testid="stSidebar"] {
    background: linear-gradient(180deg, rgba(30, 41, 59, 0.92), rgba(30, 41, 59, 0.85));
    color: #e2e8f0;
}

[data-testid="stSidebar"] h1,
[data-testid="stSidebar"] h2,
[data-testid="stSidebar"] h3,
[data-testid="stSidebar"] p {
    color: #e2e8f0;
}

[data-testid="stSidebar"]::-webkit-scrollbar-thumb {
    background: rgba(148, 163, 184, 0.5);
    border-radius: 999px;
}

[data-testid="stAlert"] {
    border-radius: 18px !important;
    padding: 1rem 1.25rem !important;
    border: 1px solid rgba(148, 163, 184, 0.35) !important;
    box-shadow: 0 18px 36px rgba(15, 23, 42, 0.14) !important;
}

.stButton>button,
.stDownloadButton>button {
    border-radius: 999px;
    font-weight: 600;
    letter-spacing: 0.01em;
}

.stTabs [data-baseweb="tab-list"] {
    gap: 0.5rem;
    padding: 0.35rem;
    background: rgba(148, 163, 184, 0.22);
    border-radius: 999px;
    margin-bottom: 1.25rem;
}

.stTabs [data-baseweb="tab"] {
    background: transparent;
    border-radius: 999px;
    padding: 0.55rem 1.2rem;
    color: #1e293b;
    font-weight: 600;
    border: 1px solid transparent;
    transition: background 0.2s ease, color 0.2s ease, box-shadow 0.2s ease, transform 0.2s ease;
}

.stTabs [data-baseweb="tab"]:hover {
    background: rgba(255, 255, 255, 0.82);
    box-shadow: 0 12px 28px rgba(15, 23, 42, 0.16);
}

.stTabs [data-baseweb="tab"][aria-selected="true"] {
    background: linear-gradient(140deg, rgba(59, 130, 246, 0.22), rgba(37, 99, 235, 0.4));
    color: #0f172a;
    box-shadow: 0 18px 40px rgba(37, 99, 235, 0.28);
    border-color: rgba(37, 99, 235, 0.35);
    transform: translateY(-1px);
}

.stTabs [data-baseweb="tab"]:focus {
    outline: none;
    box-shadow: 0 0 0 3px rgba(59, 130, 246, 0.35);
}

.stTabs [data-baseweb="tab-panel"] {
    padding-top: 0.35rem;
}

.mailbox-summary {
    display: flex;
    flex-direction: column;
    gap: 1rem;
}

.mailbox-summary-card {
    border-radius: 18px;
    padding: 1rem 1.2rem;
    background: linear-gradient(160deg, rgba(255, 255, 255, 0.96), rgba(226, 232, 240, 0.75));
    border: 1px solid rgba(148, 163, 184, 0.35);
    box-shadow: 0 18px 38px rgba(15, 23, 42, 0.14);
}

.mailbox-summary-card .summary-title {
    font-size: 0.82rem;
    text-transform: uppercase;
    letter-spacing: 0.08em;
    color: rgba(15, 23, 42, 0.58);
    margin-bottom: 0.35rem;
}

.mailbox-summary-card .summary-value {
    font-size: 2rem;
    font-weight: 700;
    color: #0f172a;
    line-height: 1.05;
}

.mailbox-summary-card .summary-hint {
    margin-top: 0.6rem;
    font-size: 0.9rem;
    color: #475569;
}

.mailbox-summary-card .summary-rows {
    display: flex;
    flex-direction: column;
    gap: 0.4rem;
    margin-top: 0.35rem;
}

.mailbox-summary-card .summary-row {
    display: flex;
    justify-content: space-between;
    font-size: 0.92rem;
    color: #1e293b;
}

.mailbox-summary-card .summary-row span:last-child {
    font-weight: 600;
}

.hero-info-grid {
    display: grid;
    grid-template-columns: minmax(0, 1fr);
    gap: 1.1rem;
}

.hero-info-card {
    position: relative;
    border-radius: 20px;
    padding: 1.15rem 1.35rem 1.25rem;
    background: linear-gradient(160deg, rgba(191, 219, 254, 0.85), rgba(147, 197, 253, 0.65));
    border: 1px solid rgba(59, 130, 246, 0.28);
    box-shadow: 0 24px 46px rgba(30, 64, 175, 0.18);
    color: #0f172a;
    width: 100%;
}

.hero-info-card::after {
    content: "";
    position: absolute;
    inset: 0;
    border-radius: inherit;
    background: linear-gradient(140deg, rgba(59, 130, 246, 0.12), rgba(29, 78, 216, 0.12));
    opacity: 0;
    transition: opacity 0.3s ease;
    pointer-events: none;
}

.hero-info-card:hover::after {
    opacity: 1;
}

.hero-info-card > * {
    position: relative;
    z-index: 1;
}

.hero-info-card h3 {
    margin: 0 0 0.55rem;
    font-size: 1.05rem;
    color: #1d4ed8;
}

.hero-info-card p {
    margin: 0;
    font-size: 0.95rem;
    line-height: 1.6;
    color: rgba(15, 23, 42, 0.82);
}

.hero-info-steps {
    margin: 0.55rem 0 0;
    padding: 0;
    list-style: none;
    display: grid;
    gap: 0.4rem;
}

.hero-info-steps li {
    display: grid;
    grid-template-columns: 32px minmax(0, 1fr);
    gap: 0.5rem;
    align-items: start;
    font-size: 0.93rem;
    color: rgba(15, 23, 42, 0.82);
}

.hero-info-steps .step-index {
    display: inline-flex;
    align-items: center;
    justify-content: center;
    width: 32px;
    height: 32px;
    border-radius: 999px;
    background: rgba(37, 99, 235, 0.18);
    color: #1d4ed8;
    font-weight: 600;
    font-size: 0.85rem;
    box-shadow: inset 0 0 0 1px rgba(37, 99, 235, 0.28);
}

.lifecycle-flow {
    display: inline-flex;
    align-items: center;
    justify-content: center;
    gap: 0.6rem;
    flex-wrap: wrap;
    padding: 0.85rem 1rem;
    margin-top: 0.85rem;
    border-radius: 999px;
    background: linear-gradient(120deg, rgba(191, 219, 254, 0.65), rgba(147, 197, 253, 0.35));
    box-shadow: inset 0 0 0 1px rgba(59, 130, 246, 0.22);
}

.lifecycle-step {
    display: inline-flex;
    align-items: center;
    gap: 0.4rem;
    padding: 0.35rem 0.75rem;
    border-radius: 999px;
    background: rgba(255, 255, 255, 0.85);
    box-shadow: 0 12px 28px rgba(30, 64, 175, 0.18);
    color: #1d4ed8;
    font-weight: 600;
    font-size: 0.95rem;
}

.lifecycle-step .lifecycle-icon {
    font-size: 1.1rem;
}

.lifecycle-step .lifecycle-label {
    color: #0f172a;
    font-weight: 600;
}

.lifecycle-arrow {
    font-size: 1.15rem;
    color: rgba(15, 23, 42, 0.7);
}

.lifecycle-loop {
    display: inline-flex;
    align-items: center;
    justify-content: center;
    width: 32px;
    height: 32px;
    border-radius: 50%;
    background: rgba(30, 64, 175, 0.12);
    color: #1d4ed8;
    font-size: 1.1rem;
    box-shadow: inset 0 0 0 1px rgba(37, 99, 235, 0.22);
}

.mailbox-summary-card .summary-list {
    margin: 0.45rem 0 0;
    padding-left: 1.1rem;
    color: #1e293b;
    font-size: 0.92rem;
}

.mailbox-summary-card .summary-list li {
    margin-bottom: 0.25rem;
}

.mailbox-summary-card--empty {
    text-align: center;
    color: #475569;
    font-style: italic;
}

.mailbox-summary-card--empty strong {
    display: block;
    margin-bottom: 0.35rem;
}

@media (max-width: 1100px) {
    .mailbox-summary {
        flex-direction: row;
        flex-wrap: wrap;
    }
}

.metric-highlight {
    display: flex;
    align-items: center;
    gap: 0.75rem;
    padding: 0.85rem 1.1rem;
    border-radius: 16px;
    background: rgba(52, 211, 153, 0.14);
    border: 1px solid rgba(52, 211, 153, 0.28);
    color: #047857;
    font-weight: 600;
    margin: 1rem 0;
}

.metric-highlight svg {
    width: 28px;
    height: 28px;
}

.pill-group {
    display: flex;
    flex-wrap: wrap;
    gap: 0.6rem;
    margin: 1rem 0;
}

.pill-group .pill {
    padding: 0.45rem 0.9rem;
    border-radius: 999px;
    background: rgba(59, 130, 246, 0.12);
    color: #1d4ed8;
    font-size: 0.85rem;
    font-weight: 600;
}
</style>
"""

st.markdown(APP_THEME_CSS, unsafe_allow_html=True)

STAGE_TEMPLATE_CSS = """
<style>
:root {
    --stage-card-radius: 18px;
    --stage-card-border: rgba(15, 23, 42, 0.08);
    --stage-card-shadow: 0 18px 40px rgba(15, 23, 42, 0.10);
}

.stage-grid {
    display: grid;
    grid-template-columns: repeat(auto-fit, minmax(220px, 1fr));
    gap: 1.2rem;
    margin-top: 1.2rem;
}

.stage-progress-grid {
    display: flex;
    flex-wrap: wrap;
    gap: 0.6rem;
    margin: 1rem 0 0;
    padding: 0.5rem 0.75rem;
    border-radius: 16px;
    background: rgba(15, 23, 42, 0.03);
    border: 1px solid rgba(148, 163, 184, 0.24);
    overflow-x: auto;
}

.stage-progress-grid::-webkit-scrollbar {
    height: 6px;
}

.stage-progress-grid::-webkit-scrollbar-thumb {
    background: rgba(100, 116, 139, 0.35);
    border-radius: 999px;
}

.stage-card {
    background: linear-gradient(145deg, rgba(255, 255, 255, 0.96), rgba(241, 245, 255, 0.9));
    border-radius: var(--stage-card-radius);
    border: 1px solid var(--stage-card-border);
    box-shadow: var(--stage-card-shadow);
    padding: 1.15rem 1.2rem;
    transition: transform 0.2s ease, box-shadow 0.2s ease, border-color 0.2s ease;
    color: #0f172a;
    position: relative;
    overflow: hidden;
    display: block;
    text-decoration: none;
}

.stage-card:link,
.stage-card:visited {
    color: #0f172a;
    text-decoration: none;
}

.stage-card::after {
    content: "";
    position: absolute;
    inset: 0;
    background: radial-gradient(circle at top right, rgba(74, 108, 247, 0.18), transparent 55%);
    opacity: 0;
    transition: opacity 0.2s ease;
}

.stage-card:hover {
    transform: translateY(-3px);
    box-shadow: 0 22px 50px rgba(15, 23, 42, 0.14);
}

.stage-card:hover::after {
    opacity: 1;
}

.stage-card:focus-visible {
    outline: 3px solid rgba(74, 108, 247, 0.45);
    outline-offset: 3px;
}

.stage-card .stage-icon {
    font-size: 1.85rem;
    line-height: 1;
    margin-bottom: 0.35rem;
}

.stage-card .stage-title {
    font-size: 1.05rem;
    font-weight: 600;
}

.stage-card .stage-summary {
    margin-top: 0.55rem;
    font-size: 0.92rem;
    line-height: 1.5;
    color: #334155;
}

.stage-card.active {
    border-color: rgba(74, 108, 247, 0.55);
    background: linear-gradient(155deg, rgba(74, 108, 247, 0.18), rgba(241, 245, 255, 0.96));
}

.stage-card.complete {
    border-color: rgba(52, 199, 123, 0.55);
    background: linear-gradient(155deg, rgba(52, 199, 123, 0.18), rgba(240, 253, 244, 0.95));
}

.stage-progress-grid .stage-card {
    min-height: auto;
    padding: 0.45rem 0.75rem;
    border-radius: 999px;
    box-shadow: none;
    background: rgba(255, 255, 255, 0.94);
    display: inline-flex;
    align-items: center;
    gap: 0.45rem;
    text-align: left;
    cursor: pointer;
}

.stage-progress-grid .stage-card.complete {
    background: linear-gradient(145deg, rgba(52, 199, 123, 0.16), rgba(240, 253, 244, 0.92));
    border-color: rgba(52, 199, 123, 0.45);
}

.stage-progress-grid .stage-card.active {
    background: linear-gradient(145deg, rgba(74, 108, 247, 0.16), rgba(241, 245, 255, 0.95));
    border-color: rgba(74, 108, 247, 0.45);
    box-shadow: 0 10px 24px rgba(37, 99, 235, 0.15);
}

.stage-progress-grid .stage-icon {
    font-size: 1.15rem;
    margin-bottom: 0;
}

.stage-progress-grid .stage-summary {
    display: none;
}

.stage-progress-grid .stage-title {
    font-size: 0.9rem;
    font-weight: 600;
}

.stage-nav-buttons {
    display: flex;
    flex-wrap: wrap;
    gap: 0.75rem;
    margin-top: 1.75rem;
}

.stage-nav-buttons .stButton>button {
    flex: 1;
    min-width: 200px;
    border-radius: 999px;
    font-weight: 600;
    padding: 0.65rem 1.1rem;
    box-shadow: 0 10px 24px rgba(15, 23, 42, 0.08);
}

.stage-nav-buttons .stButton>button:hover {
    box-shadow: 0 16px 32px rgba(15, 23, 42, 0.12);
}

.stage-nav-buttons .stButton>button:focus {
    outline: none;
    box-shadow: 0 0 0 3px rgba(74, 108, 247, 0.35);
}

.ai-quote-box {
    margin: 1.35rem 0;
    padding: 1.4rem 1.6rem;
    border-radius: 20px;
    border: 1px solid rgba(37, 99, 235, 0.28);
    background: linear-gradient(140deg, rgba(219, 234, 254, 0.82), rgba(191, 219, 254, 0.45));
    color: #0f172a;
    display: grid;
    grid-template-columns: auto 1fr;
    gap: 1rem;
    align-items: flex-start;
    box-shadow: 0 18px 42px rgba(30, 64, 175, 0.16);
    position: relative;
    overflow: hidden;
}

.ai-quote-box::before {
    content: "";
    position: absolute;
    inset: 0;
    border-radius: inherit;
    background: linear-gradient(160deg, rgba(37, 99, 235, 0.18), transparent 62%);
    pointer-events: none;
}

.ai-quote-box__icon {
    font-size: 1.8rem;
    line-height: 1;
    color: #1d4ed8;
    position: relative;
    z-index: 1;
    margin-top: 0.2rem;
}

.ai-quote-box__content {
    position: relative;
    z-index: 1;
    display: flex;
    flex-direction: column;
    gap: 0.45rem;
}

.ai-quote-box__source {
    font-size: 0.82rem;
    font-weight: 600;
    letter-spacing: 0.12em;
    text-transform: uppercase;
    color: rgba(30, 64, 175, 0.75);
}

.ai-quote-box p {
    margin: 0;
    font-size: 1rem;
    line-height: 1.6;
    color: #0f172a;
}
</style>
"""

EMAIL_INBOX_TABLE_CSS = """
<style>
.email-inbox-wrapper {
    border: 1px solid rgba(15, 23, 42, 0.12);
    border-radius: 14px;
    overflow: hidden;
    box-shadow: 0 18px 40px rgba(15, 23, 42, 0.12);
    background: linear-gradient(145deg, rgba(255, 255, 255, 0.96), rgba(241, 245, 255, 0.92));
    margin: 0.75rem 0 1.1rem;
}

.email-inbox-header {
    display: flex;
    align-items: center;
    justify-content: space-between;
    padding: 0.65rem 1.1rem;
    background: linear-gradient(120deg, rgba(30, 64, 175, 0.9), rgba(59, 130, 246, 0.85));
    color: #f8fafc;
    font-weight: 600;
    font-size: 0.94rem;
}

.email-inbox-table {
    width: 100%;
    border-collapse: collapse;
    font-size: 0.9rem;
    color: #0f172a;
}

.email-inbox-table thead {
    background: rgba(226, 232, 240, 0.75);
    text-transform: uppercase;
    letter-spacing: 0.04em;
    font-size: 0.76rem;
    color: #1e293b;
}

.email-inbox-table th,
.email-inbox-table td {
    padding: 0.75rem 1rem;
    border-bottom: 1px solid rgba(148, 163, 184, 0.35);
    vertical-align: top;
}

.email-inbox-table tbody tr:hover {
    background: rgba(191, 219, 254, 0.45);
}

.email-inbox-table tbody tr:nth-child(even) {
    background: rgba(248, 250, 252, 0.85);
}

.email-inbox-empty {
    padding: 1rem 1.25rem;
    color: #475569;
    font-style: italic;
}
</style>
"""

LIFECYCLE_CYCLE_CSS = """
<style>
.lifecycle-cycle {
    display: flex;
    align-items: center;
    justify-content: center;
    flex-wrap: wrap;
    gap: 0.9rem;
    margin: 1.2rem 0 1.6rem;
}

.lifecycle-cycle .cycle-node {
    width: 118px;
    height: 118px;
    border-radius: 50%;
    background: linear-gradient(160deg, rgba(59, 130, 246, 0.15), rgba(59, 130, 246, 0.05));
    border: 2px solid rgba(37, 99, 235, 0.35);
    display: flex;
    flex-direction: column;
    align-items: center;
    justify-content: center;
    text-align: center;
    padding: 0.65rem;
    color: #1e3a8a;
    font-weight: 600;
    box-shadow: inset 0 0 12px rgba(30, 64, 175, 0.18), 0 18px 34px rgba(15, 23, 42, 0.12);
    transition: transform 0.2s ease, box-shadow 0.2s ease;
}

.lifecycle-cycle .cycle-node .cycle-icon {
    font-size: 1.8rem;
    margin-bottom: 0.35rem;
}

.lifecycle-cycle .cycle-node-active {
    background: linear-gradient(160deg, rgba(52, 211, 153, 0.25), rgba(52, 211, 153, 0.1));
    border-color: rgba(5, 150, 105, 0.55);
    color: #065f46;
    transform: scale(1.04);
    box-shadow: inset 0 0 16px rgba(16, 185, 129, 0.25), 0 20px 40px rgba(13, 148, 136, 0.18);
}

.lifecycle-cycle .cycle-arrow {
    font-size: 1.75rem;
    color: rgba(30, 64, 175, 0.65);
}

.lifecycle-cycle .cycle-loop {
    width: 64px;
    height: 64px;
    border-radius: 50%;
    border: 2px dashed rgba(30, 64, 175, 0.35);
    display: flex;
    align-items: center;
    justify-content: center;
    font-size: 1.65rem;
    color: rgba(30, 64, 175, 0.7);
    box-shadow: inset 0 0 12px rgba(37, 99, 235, 0.15);
}
</style>
"""

st.markdown(STAGE_TEMPLATE_CSS, unsafe_allow_html=True)


@contextmanager
def section_surface(class_name: str = ""):
    block = st.container()
    marker_id = f"section-surface-{uuid4().hex}"
    classes = "section-surface" + (f" {class_name}" if class_name else "")
    marker = block.empty()
    marker.markdown(f"<div id='{marker_id}' class='{classes}'></div>", unsafe_allow_html=True)

    applied_classes = class_name.split() if class_name else []
    class_script = "".join(f"block.classList.add('{cls}');" for cls in applied_classes)
    components.html(
        f"""
<script>
(function() {{
  const attach = () => {{
    const rootDoc = window.parent?.document;
    if (!rootDoc) {{
      return;
    }}
    const marker = rootDoc.getElementById('{marker_id}');
    if (!marker) {{
      return;
    }}
    const elementContainer = marker.closest('[data-testid="stElementContainer"]');
    const wrapper = elementContainer?.parentElement?.nextElementSibling;
    const block = wrapper?.querySelector('[data-testid="stVerticalBlock"]') ?? marker.closest('[data-testid="stVerticalBlock"]');
    if (!block) {{
      setTimeout(attach, 50);
      return;
    }}
    block.classList.add('section-surface-block');
    {class_script}
    if (elementContainer) {{
      elementContainer.remove();
    }} else {{
      marker.remove();
    }}
  }};
  attach();
}})();
</script>
""",
        height=0,
    )

    with block:
        yield


def render_nerd_mode_toggle(
    *,
    key: str,
    title: str = "Nerd Mode",
    description: Optional[str] = None,
    icon: str = "🧠",
    default: Optional[bool] = None,
) -> bool:
    """Render a styled Nerd Mode toggle and return its value."""

    existing = st.session_state.get(key, None)
    initial_value = existing if existing is not None else default

    container = st.container()
    with container:
        st.markdown("<div class='nerd-toggle-card'>", unsafe_allow_html=True)
        info_col, toggle_col = st.columns([4, 1])
        with info_col:
            st.markdown(
                f"<div class='nerd-toggle-title'>{html.escape(icon)} {html.escape(title)}</div>",
                unsafe_allow_html=True,
            )
            if description:
                st.markdown(
                    f"<div class='nerd-toggle-description'>{html.escape(description)}</div>",
                    unsafe_allow_html=True,
                )
        with toggle_col:
            value = st.toggle(
                title,
                key=key,
                value=bool(initial_value) if initial_value is not None else False,
                label_visibility="collapsed",
            )
        st.markdown("</div>", unsafe_allow_html=True)

    return value


def _stage_card_html(
    stage: StageMeta,
    status_class: str,
    *,
    show_description: bool,
    clickable: bool,
) -> str:
    body_text = stage.description if show_description else stage.summary
    classes = "stage-card" + (f" {status_class}" if status_class else "")
    tag = "a" if clickable else "div"
    href_attr = ""
    if clickable:
        params = {k: list(st.query_params.get_all(k)) for k in st.query_params}
        params["stage"] = [stage.key]
        href_attr = f" href=\"?{urlencode(params, doseq=True)}\" target=\"_self\""
    aria_attr = " aria-current=\"step\"" if status_class == "active" else ""
    return (
        f"<{tag} class=\"{classes}\"{href_attr}{aria_attr}>"
        "<div class=\"stage-icon\">{icon}</div>"
        "<div class=\"stage-title\">{title}</div>"
        "<div class=\"stage-summary\">{summary}</div>"
        f"</{tag}>"
    ).format(
        icon=html.escape(stage.icon),
        title=html.escape(stage.title),
        summary=html.escape(body_text),
    )


def render_stage_cards(
    active_stage: str,
    *,
    variant: str = "grid",
    stages: Optional[List[StageMeta]] = None,
):
    """Render the reusable stage template as a grid or compact progress bar."""

    wrapper_class = "stage-grid" if variant == "grid" else "stage-progress-grid"
    show_description = variant == "grid"
    active_index = STAGE_INDEX.get(active_stage, 0)
    stage_list = stages if stages is not None else STAGES
    clickable = variant != "grid"
    cards: List[str] = []
    for stage in stage_list:
        idx = STAGE_INDEX[stage.key]
        if idx < active_index:
            status_class = "complete"
        elif idx == active_index:
            status_class = "active"
        else:
            status_class = ""
        cards.append(
            _stage_card_html(
                stage,
                status_class=status_class,
                show_description=show_description,
                clickable=clickable,
            )
        )

    st.markdown(
        f"<div class=\"{wrapper_class}\">{''.join(cards)}</div>",
        unsafe_allow_html=True,
    )


def set_active_stage(stage_key: str):
    if stage_key not in STAGE_BY_KEY:
        return
    st.session_state["active_stage"] = stage_key
    if st.query_params.get_all("stage") != [stage_key]:
        st.query_params["stage"] = stage_key


def render_stage_navigation_controls(active_stage: str):
    idx = STAGE_INDEX.get(active_stage, 0)
    prev_stage = STAGES[idx - 1] if idx > 0 else None
    next_stage = STAGES[idx + 1] if idx < len(STAGES) - 1 else None

    st.markdown("<div class='stage-nav-buttons'>", unsafe_allow_html=True)
    col_prev, col_status, col_next = st.columns([1.2, 0.9, 1.2])

    with col_prev:
        if prev_stage:
            st.button(
                f"⬅️ Back to {prev_stage.title}",
                key=f"nav_back_{active_stage}",
                on_click=set_active_stage,
                args=(prev_stage.key,),
                width="stretch",
            )
        else:
            st.write(" ")

    with col_status:
        if active_stage != "intro":
            stage = STAGE_BY_KEY[active_stage]
            st.markdown(
                """
                <div style="text-align:center; padding:0.65rem 0.75rem; background: rgba(15, 23, 42, 0.03); border-radius: 14px; font-weight: 600; color: #475569;">
                    Currently on <span style="color:#1d4ed8;">{icon} {title}</span>
                </div>
                """.format(icon=html.escape(stage.icon), title=html.escape(stage.title)),
                unsafe_allow_html=True,
            )
        else:
            st.write(" ")

    with col_next:
        if next_stage and active_stage != "intro":
            st.button(
                f"Next • {next_stage.title} ➡️",
                key=f"nav_next_{active_stage}",
                on_click=set_active_stage,
                args=(next_stage.key,),
                width="stretch",
                type="primary",
            )
        else:
            st.write(" ")

    st.markdown("</div>", unsafe_allow_html=True)


def render_email_inbox_table(
    df: pd.DataFrame,
    *,
    title: str,
    subtitle: Optional[str] = None,
    columns: Optional[List[str]] = None,
) -> None:
    st.markdown(EMAIL_INBOX_TABLE_CSS, unsafe_allow_html=True)

    if df is None or df.empty:
        header_html = (
            f"<div class='email-inbox-header'><span>{html.escape(title)}</span><span>0 messages</span></div>"
        )
        body_html = html.escape(subtitle) if subtitle else "Inbox is empty."
        st.markdown(
            f"<div class='email-inbox-wrapper'>{header_html}<div class='email-inbox-empty'>{body_html}</div></div>",
            unsafe_allow_html=True,
        )
        return

    display_df = df.copy()
    if columns:
        existing_cols = [col for col in columns if col in display_df.columns]
        if existing_cols:
            display_df = display_df[existing_cols]

    if "title" in display_df.columns:
        display_df.rename(columns={"title": "Subject"}, inplace=True)

    if "body" in df.columns:
        preview_series = df["body"].fillna("").apply(
            lambda text: text if len(text) <= 90 else text[:87].rstrip() + "…"
        )
        insert_position = len(display_df.columns)
        if "Subject" in display_df.columns:
            insert_position = list(display_df.columns).index("Subject") + 1
        display_df.insert(insert_position, "Preview", preview_series)
        if "body" in display_df.columns:
            display_df.drop(columns=["body"], inplace=True)

    header_right = f"{len(df)} message{'s' if len(df) != 1 else ''}"
    header_html = f"<div class='email-inbox-header'><span>{html.escape(title)}</span><span>{html.escape(header_right)}</span></div>"
    subtitle_html = (
        f"<div style='padding:0.45rem 1.1rem; color:#475569;'>{html.escape(subtitle)}</div>"
        if subtitle
        else ""
    )
    table_html = display_df.to_html(classes="email-inbox-table", index=False, escape=False)
    st.markdown(
        f"<div class='email-inbox-wrapper'>{header_html}{subtitle_html}{table_html}</div>",
        unsafe_allow_html=True,
    )


def render_mailbox_summary(df: pd.DataFrame, mailbox_title: str) -> None:
    st.markdown(f"#### Quick insights — {mailbox_title}")

    if df is None or df.empty:
        st.markdown(
            f"""
            <div class="mailbox-summary">
                <div class="mailbox-summary-card mailbox-summary-card--empty">
                    <strong>No messages yet in {html.escape(mailbox_title)}</strong>
                    As soon as emails appear in this mailbox, a snapshot of activity will show up here.
                </div>
            </div>
            """,
            unsafe_allow_html=True,
        )
        return

    total = len(df)
    avg_spam = float(df["p_spam"].mean()) if "p_spam" in df.columns else 0.0

    prediction_rows = ""
    if "pred" in df.columns and not df["pred"].isna().all():
        counts = df["pred"].value_counts().sort_values(ascending=False)
        prediction_rows = "".join(
            f"<div class='summary-row'><span>{html.escape(str(label).title())}</span><span>{count} ({count / total:.0%})</span></div>"
            for label, count in counts.items()
        )
    if not prediction_rows:
        prediction_rows = "<div class='summary-row'>No predictions recorded yet.</div>"

    subjects: List[str] = []
    if "title" in df.columns:
        subjects = []
        for subject in df["title"].fillna(""):
            subject_text = str(subject).strip()
            if subject_text:
                subjects.append(html.escape(subject_text))
            if len(subjects) == 3:
                break
    subject_items = "".join(f"<li>{item}</li>" for item in subjects)
    if not subject_items:
        subject_items = "<li>No subject lines available yet.</li>"

    threshold = float(ss.get("threshold", 0.5))

    summary_html = f"""
    <div class="mailbox-summary">
        <div class="mailbox-summary-card">
            <div class="summary-title">Messages</div>
            <div class="summary-value">{total}</div>
            <div class="summary-hint">Avg. spam score: {avg_spam:.0%}</div>
        </div>
        <div class="mailbox-summary-card">
            <div class="summary-title">Prediction mix</div>
            <div class="summary-rows">{prediction_rows}</div>
        </div>
        <div class="mailbox-summary-card">
            <div class="summary-title">Latest subjects</div>
            <ul class="summary-list">{subject_items}</ul>
            <div class="summary-hint">Routing threshold: {threshold:.2f}</div>
        </div>
    </div>
    """
    st.markdown(summary_html, unsafe_allow_html=True)


def render_mailbox_panel(
    records: Optional[List[Dict[str, Any]]],
    *,
    mailbox_title: str,
    filled_subtitle: str,
    empty_subtitle: str,
) -> None:
    df_raw = pd.DataFrame(records) if records else pd.DataFrame()
    table_col, summary_col = st.columns((2.8, 1.2))

    with table_col:
        if df_raw.empty:
            render_email_inbox_table(pd.DataFrame(), title=mailbox_title, subtitle=empty_subtitle)
        else:
            display_df = df_raw.rename(columns={"pred": "Prediction", "p_spam": "P(spam)"})
            render_email_inbox_table(
                display_df,
                title=mailbox_title,
                subtitle=filled_subtitle,
            )

    with summary_col:
        render_mailbox_summary(df_raw, mailbox_title)


def render_lifecycle_cycle(active_stage: str) -> None:
    st.markdown(LIFECYCLE_CYCLE_CSS, unsafe_allow_html=True)

    ordered_keys = ["data", "train", "evaluate", "classify"]
    parts: List[str] = []
    for idx, key in enumerate(ordered_keys):
        stage = STAGE_BY_KEY[key]
        active_cls = " cycle-node-active" if key == active_stage else ""
        parts.append(
            """
            <div class="cycle-node{active_cls}">
                <span class="cycle-icon">{icon}</span>
                <span class="cycle-label">{title}</span>
            </div>
            """.format(
                active_cls=active_cls,
                icon=html.escape(stage.icon),
                title=html.escape(stage.title),
            )
        )
        if idx < len(ordered_keys) - 1:
            parts.append("<div class='cycle-arrow'>➝</div>")

    parts.append("<div class='cycle-loop' title='Back to the start'>↺</div>")
    st.markdown(f"<div class='lifecycle-cycle'>{''.join(parts)}</div>", unsafe_allow_html=True)

CLASSES = ["spam", "safe"]
AUTONOMY_LEVELS = [
    "Moderate autonomy (recommendation)",
    "High autonomy (auto-route)",
]

@dataclass(frozen=True)
class StageMeta:
    key: str
    title: str
    icon: str
    summary: str
    description: str


STAGES: List[StageMeta] = [
    StageMeta("intro", "Welcome", "🚀", "Kickoff", "Meet the mission and trigger the guided build."),
    StageMeta(
        "overview",
        "Start your machine",
        "🧭",
        "See the journey",
        "Tour the steps, set Nerd Mode, and align on what you'll do.",
    ),
    StageMeta("data", "Prepare Data", "📊", "Curate examples", "Inspect labeled emails and get the dataset ready for learning."),
    StageMeta("train", "Train", "🧠", "Teach the model", "Configure the split and teach the model on your dataset."),
    StageMeta("evaluate", "Evaluate", "🧪", "Check results", "Check metrics, inspect the confusion matrix, and stress-test."),
    StageMeta("classify", "Use", "📬", "Route emails", "Route new messages, correct predictions, and adapt."),
    StageMeta("model_card", "Model Card", "📄", "Document system", "Summarize performance, intended use, and governance."),
]

STAGE_INDEX = {stage.key: idx for idx, stage in enumerate(STAGES)}
STAGE_BY_KEY = {stage.key: stage for stage in STAGES}

STARTER_LABELED: List[Dict] = [
    # ----------------------- SPAM (100) -----------------------
    {"title": "URGENT: Verify your payroll information today", "body": "Your salary deposit is on hold. Confirm your bank details via this external link to avoid delay.", "label": "spam"},
    {"title": "WIN a FREE iPhone — final round eligibility", "body": "Congratulations! Complete the short survey to claim your iPhone. Offer expires in 2 hours.", "label": "spam"},
    {"title": "Password will expire — action required", "body": "Reset your password here: http://accounts-security.example-reset.com. Failure to act may lock your account.", "label": "spam"},
    {"title": "Delivery notice: package waiting for customs clearance", "body": "Pay a small fee to release your parcel. Use our quick checkout link to avoid return.", "label": "spam"},
    {"title": "Your account was suspended", "body": "Unusual login detected. Open the attached HTML and confirm your credentials to restore access.", "label": "spam"},
    {"title": "Invoice discrepancy for March", "body": "We overcharged your account. Provide your card number for an immediate refund.", "label": "spam"},
    {"title": "Corporate survey: guaranteed €100 voucher", "body": "Finish this 1-minute survey and receive a voucher instantly. No employee ID needed.", "label": "spam"},
    {"title": "Security alert from IT desk", "body": "We’ve updated our security policy. Download the attached ZIP to review the changes.", "label": "spam"},
    {"title": "Limited-time premium subscription at 90% off", "body": "Upgrade now to unlock executive insights. Click the promotional link and pay today.", "label": "spam"},
    {"title": "Payment overdue: settle immediately", "body": "Your service will be interrupted. Wire funds to the account in the attachment to avoid penalties.", "label": "spam"},
    {"title": "HR update: bonus eligibility check", "body": "Confirm your identity by entering your national ID on our verification page to receive your bonus.", "label": "spam"},
    {"title": "Conference invite: free registration + gift", "body": "Register via the link to receive a €50 gift card. Limited seats; confirm with your credit card.", "label": "spam"},
    {"title": "DocuSign: You received a secure document", "body": "Open this third-party portal to review and log in with your email password for access.", "label": "spam"},
    {"title": "Crypto opportunity: double your balance", "body": "Transfer funds to our wallet and we’ll return 2× within 24 hours. Trusted by leaders.", "label": "spam"},
    {"title": "Password reset required immediately", "body": "We noticed unusual activity. Reset at http://security-reset.example-login.net to avoid permanent lock.", "label": "spam"},
    {"title": "Delivery fee required for redelivery", "body": "Your parcel is pending. Pay a €2.99 fee to schedule a new delivery slot.", "label": "spam"},
    {"title": "Payroll correction: refund available", "body": "Send your IBAN and CVV to process your refund now.", "label": "spam"},
    {"title": "COVID relief grant for employees", "body": "Claim your €500 benefit by verifying your bank details today.", "label": "spam"},
    {"title": "Urgent compliance training overdue", "body": "Access the training via our partner portal. Use your email password to sign in.", "label": "spam"},
    {"title": "Security notice: leaked credentials", "body": "Your email was found in a breach. Download the spreadsheet and confirm your password inside.", "label": "spam"},
    {"title": "Special discount on executive coaching", "body": "90% off today only. Pay via the link to secure your slot.", "label": "spam"},
    {"title": "Invoice correction required", "body": "We can refund you now if you send your card number and CVV for verification.", "label": "spam"},
    {"title": "IT ticket auto-closure warning", "body": "To keep your ticket open, log into the external support site and confirm your identity.", "label": "spam"},
    {"title": "One-time password: verify to unlock account", "body": "Enter the OTP on our portal along with your email password to restore access.", "label": "spam"},
    {"title": "Conference pass sponsored — confirm card", "body": "You’ve been awarded a free pass. Confirm your credit card to activate sponsorship.", "label": "spam"},
    {"title": "VPN certificate expired", "body": "Download the new certificate from our public link and install today.", "label": "spam"},
    {"title": "Tax rebate waiting", "body": "We owe you €248. Submit your bank details on our secure (external) claim page.", "label": "spam"},
    {"title": "CEO request: urgent payment", "body": "Transfer €4,900 immediately to the vendor in the attached invoice. Do not call.", "label": "spam"},
    {"title": "Doc review access restricted", "body": "Log in with Office365 password here to unlock the secure document.", "label": "spam"},
    {"title": "Account verification — final warning", "body": "Your mailbox will be closed. Verify now at http://mailbox-verify.example.org.", "label": "spam"},
    {"title": "Prize draw: employee appreciation", "body": "All staff eligible. Enter with your bank card details to receive your prize.", "label": "spam"},
    {"title": "Password reset confirmation (external)", "body": "Confirm reset by clicking this link and entering your credentials to finalize.", "label": "spam"},
    {"title": "Secure file delivered", "body": "Open the HTML attachment, enable macros, and sign in to download the file.", "label": "spam"},
    {"title": "Upgrade your mailbox storage", "body": "Pay €1 via micro-transaction to extend your mailbox by 50GB.", "label": "spam"},
    {"title": "Two-factor disabled", "body": "We turned off MFA on your account. Click the link to re-enable (login required).", "label": "spam"},
    {"title": "SaaS subscription renewal failed", "body": "Provide your card details to avoid losing access to premium features.", "label": "spam"},
    {"title": "Payroll bonus — confirm identity", "body": "Submit your personal ID and mobile TAN on the page to receive your bonus.", "label": "spam"},
    {"title": "Password policy update", "body": "Download the attached PDF from an unknown sender to review mandatory changes.", "label": "spam"},
    {"title": "Company survey — guaranteed gift card", "body": "Complete the survey; a €50 card will be emailed to you instantly after verification.", "label": "spam"},
    {"title": "License key expired", "body": "Activate your software by installing the attached executable and signing in.", "label": "spam"},
    {"title": "Unpaid toll invoice", "body": "Settle your unpaid toll by providing card details at the link below.", "label": "spam"},
    {"title": "Security incident report needed", "body": "Fill in this external Google Form with your employee credentials.", "label": "spam"},
    {"title": "Bank verification needed", "body": "We detected a failed withdrawal. Confirm your bank access to continue.", "label": "spam"},
    {"title": "Password rotation overdue", "body": "Rotate your password here: http://corp-passwords-reset.me to keep access.", "label": "spam"},
    {"title": "Delivery confirmation required", "body": "Click to pay a small customs fee and confirm your address to receive your parcel.", "label": "spam"},
    {"title": "Executive webinar: instant access", "body": "Reserve now; pay via partner portal and log in with your email credentials.", "label": "spam"},
    {"title": "Mail storage full", "body": "To avoid message loss, sign into the storage recovery portal with your password.", "label": "spam"},
    {"title": "Prize payout — action needed", "body": "We are ready to wire your winnings. Send IBAN and CVV to complete transfer.", "label": "spam"},
    {"title": "Compliance escalation", "body": "You are out of compliance. Download the attached document and log in to resolve.", "label": "spam"},
    {"title": "Tax invoice attached — payment portal", "body": "Open the link to pay immediately; failure to do so results in penalties.", "label": "spam"},

    # ----------------------- SAFE (100) -----------------------
    {"title": "Password reset confirmation for corporate portal", "body": "You requested a password change via the internal IT portal. If this wasn’t you, contact IT on Teams.", "label": "safe"},
    {"title": "DHL tracking: package out for delivery", "body": "Your parcel is scheduled today. Track via the official DHL site with your tracking ID (no payment required).", "label": "safe"},
    {"title": "March invoice attached — Accounts Payable", "body": "Hi, please find the March invoice attached in PDF. PO referenced below; no payment info requested.", "label": "safe"},
    {"title": "Minutes from the compliance workshop", "body": "Attached are the minutes and action items agreed during today’s workshop. Feedback welcome by Friday.", "label": "safe"},
    {"title": "Security advisory — internal policy update", "body": "Please review the new password guidelines on the intranet. No external links or attachments.", "label": "safe"},
    {"title": "Reminder: Q4 budget review on Tuesday", "body": "Please upload your cost worksheets to the internal SharePoint before 16:00 CEST.", "label": "safe"},
    {"title": "Travel itinerary update", "body": "Your train platform changed. Updated PDF itinerary is attached; no action required.", "label": "safe"},
    {"title": "Team meeting moved to 14:00", "body": "Join via the regular Teams link. Agenda: quarterly KPIs, risk register, and roadmap.", "label": "safe"},
    {"title": "Draft for review — policy document", "body": "Could you review the attached draft and add comments in Word track changes by EOD Thursday?", "label": "safe"},
    {"title": "Onboarding checklist for new starters", "body": "HR checklist attached; forms to be submitted via Workday. Reach out if anything is unclear.", "label": "safe"},
    {"title": "Canteen menu and wellness events", "body": "This week’s healthy menu and yoga session schedule are included. No RSVP needed.", "label": "safe"},
    {"title": "Customer feedback summary — Q3", "body": "Please see the attached slide deck with survey trends and next steps for CX improvements.", "label": "safe"},
    {"title": "Security alert — new device sign-in (confirmed)", "body": "You signed in from a new laptop. If recognized, no action needed. Audit log available on the intranet.", "label": "safe"},
    {"title": "Coffee catch-up?", "body": "Are you free on Thursday afternoon for a quick chat about the training roadmap?", "label": "safe"},
    {"title": "Password rotation reminder", "body": "This is an automated reminder to rotate your password on the internal portal this month.", "label": "safe"},
    {"title": "Delivery rescheduled by courier", "body": "Your parcel will arrive tomorrow morning. No fees due; track on the official courier portal.", "label": "safe"},
    {"title": "Payroll update posted", "body": "Payslips are available on the HR portal. Do not email personal details; use the secure site.", "label": "safe"},
    {"title": "COVID-19 office guidance", "body": "Updated office access rules are published on the intranet. Masks optional in open areas.", "label": "safe"},
    {"title": "Compliance training enrolled", "body": "You have been enrolled in the mandatory training via the LMS. Deadline next Friday.", "label": "safe"},
    {"title": "Security bulletin — phishing simulation next week", "body": "IT will run a phishing simulation. Do not click unknown links; report suspicious emails via the button.", "label": "safe"},
    {"title": "Corporate survey — help improve the office", "body": "Share your thoughts in a 3-minute internal survey on the intranet (no incentives offered).", "label": "safe"},
    {"title": "Quarterly planning session", "body": "Please add your slides to the shared folder before the meeting. No external links.", "label": "safe"},
    {"title": "Policy update: remote work guidelines", "body": "The updated policy is available on the intranet. Please acknowledge by Friday.", "label": "safe"},
    {"title": "Security alert — new device sign-in", "body": "Was this you? If recognized, ignore. Otherwise, reset password from the internal portal.", "label": "safe"},
    {"title": "AP reminder — PO mismatch on ticket #4923", "body": "Please correct the PO reference in the invoice metadata on SharePoint; no payment info needed.", "label": "safe"},
    {"title": "Diversity & inclusion town hall", "body": "Join the all-hands event next Wednesday. Questions welcome; recording will be posted.", "label": "safe"},
    {"title": "Mentorship program enrollment", "body": "Sign up via the HR portal. Matching will occur next month; no external forms.", "label": "safe"},
    {"title": "Travel approval granted", "body": "Your travel request has been approved. Book via the internal tool; corporate rates apply.", "label": "safe"},
    {"title": "Laptop replacement schedule", "body": "IT will swap your device on Friday. Back up local files; data will sync via OneDrive.", "label": "safe"},
    {"title": "Facilities maintenance notice", "body": "Air-conditioning maintenance on Level 3, 18:00–20:00. Access may be restricted.", "label": "safe"},
    {"title": "Team offsite: dietary requirements", "body": "Please submit your preferences by Wednesday; vegetarian and vegan options available.", "label": "safe"},
    {"title": "All-hands recording posted", "body": "The recording and slides are available on the intranet page for two weeks.", "label": "safe"},
    {"title": "Workday: benefits enrollment opens", "body": "Benefits enrollment opens Monday. Make selections in Workday by the end of the month.", "label": "safe"},
    {"title": "Internal tool outage resolved", "body": "The analytics portal is back online. Root cause will be shared in the incident report.", "label": "safe"},
    {"title": "Data retention policy reminder", "body": "Please review retention timelines for emails and documents; details on the intranet.", "label": "safe"},
    {"title": "Office seating changes", "body": "New seating plan attached. Moves will be coordinated by Facilities this Friday.", "label": "safe"},
    {"title": "Procurement: preferred vendor update", "body": "The preferred vendor list has been updated; use the new catalog for orders.", "label": "safe"},
    {"title": "Legal: NDA template refresh", "body": "Use the updated NDA template in the contract repository; legacy forms are deprecated.", "label": "safe"},
    {"title": "Finance: quarter-close checklist", "body": "Please complete the close checklist tasks assigned in the controller workspace.", "label": "safe"},
    {"title": "Customer escalation summary", "body": "Summary of escalations this week with resolution steps and owners.", "label": "safe"},
    {"title": "Recruiting: interview schedule", "body": "Interview loops for next week are in Greenhouse; confirm your slots.", "label": "safe"},
    {"title": "Design review notes", "body": "Notes and mockups attached; decisions captured in the product doc.", "label": "safe"},
    {"title": "Product roadmap update", "body": "Q4 roadmap is posted; feedback window open until Friday at noon.", "label": "safe"},
    {"title": "SRE on-call rota", "body": "Updated rota attached; handover checklist linked in the runbook.", "label": "safe"},
    {"title": "Data privacy day events", "body": "Join sessions on DPIAs and data minimization; registration on the intranet.", "label": "safe"},
    {"title": "IT: software patch window", "body": "Patching on Saturday 22:00–23:30 CEST. Expect brief reboots; no action required.", "label": "safe"},
    {"title": "Engineering brown-bag invitation", "body": "Topic: reproducible builds. Bring questions; recording will be shared.", "label": "safe"},
    {"title": "HR: holiday calendar", "body": "Updated public holiday calendar attached; sync with your Outlook.", "label": "safe"},
    {"title": "Office access badge replacement", "body": "If your badge is damaged, submit a ticket; pickups at reception.", "label": "safe"},
    {"title": "Internal hackathon sign-up", "body": "Register teams by Friday. Rules and judging criteria are on the intranet.", "label": "safe"},

    # --- Additional labeled emails (100 items; +50 spam / +50 safe) ---
    # ----------------------- SPAM (50) -----------------------
    {"title": "Immediate payroll unlock required", "body": "Your salary is paused. Re-enter bank credentials at http://payroll-verify.example-pay.me to resume processing.", "label": "spam"},
    {"title": "Final notice: mailbox quota exceeded", "body": "Restore full access by logging into the recovery portal and confirming your password.", "label": "spam"},
    {"title": "Undeliverable parcel fee", "body": "A €3.50 fee is required to redeliver your package. Pay now to avoid return to sender.", "label": "spam"},
    {"title": "Remote work compliance penalty", "body": "You are out of compliance. Download the attached DOC and sign in to acknowledge.", "label": "spam"},
    {"title": "VPN disabled — confirm identity", "body": "We turned off your VPN due to risk. Re-enable by entering your credentials on our verification page.", "label": "spam"},
    {"title": "Payroll bonus pending card check", "body": "Provide card number and CVV to release your bonus today.", "label": "spam"},
    {"title": "Tax refund available — act now", "body": "We owe you €312. Submit IBAN and date of birth to receive payment.", "label": "spam"},
    {"title": "SaaS access blocked", "body": "Your subscription failed. Update billing on our partner site to restore premium features.", "label": "spam"},
    {"title": "Security update: attachment required", "body": "Open the attached HTML and follow instructions to secure your account.", "label": "spam"},
    {"title": "Document signature required externally", "body": "Sign via this third-party link using your email login to access the contract.", "label": "spam"},
    {"title": "Exclusive company lottery", "body": "Everyone wins! Enter now with your card details to receive your reward.", "label": "spam"},
    {"title": "Late payment warning", "body": "Avoid service interruption by wiring funds to the account listed in the attached invoice.", "label": "spam"},
    {"title": "Action required: MFA reset", "body": "Multi-factor is disabled. Click the link and authenticate with your mailbox password.", "label": "spam"},
    {"title": "Storage expansion available", "body": "Pay €1 to upgrade your mailbox by 100GB instantly via our quick checkout.", "label": "spam"},
    {"title": "Anti-virus license expired", "body": "Install the attached EXE to protect your workstation and avoid data loss.", "label": "spam"},
    {"title": "HR survey with €75 voucher", "body": "Complete our survey and get a guaranteed voucher. No employee ID required.", "label": "spam"},
    {"title": "Conference award winner", "body": "You won a free pass. Confirm with credit card to validate identity.", "label": "spam"},
    {"title": "DocuLink secure file", "body": "Access the secure file by entering your email password at the portal.", "label": "spam"},
    {"title": "Urgent ticket verification", "body": "Your IT ticket will be closed. Keep it open by re-authenticating on the external site.", "label": "spam"},
    {"title": "Expense refund irregularity", "body": "We can expedite if you email your card details for validation.", "label": "spam"},
    {"title": "Employee appreciation prize", "body": "Claim your €250 reward by verifying your bank login.", "label": "spam"},
    {"title": "Benefit enrollment failure", "body": "Reactivate benefits by logging in through our partner provider with your email credentials.", "label": "spam"},
    {"title": "Overtime compensation release", "body": "Upload a photo of your card to receive your overtime compensation instantly.", "label": "spam"},
    {"title": "Executive mentorship shortlist", "body": "Secure your spot by paying a refundable deposit via the link.", "label": "spam"},
    {"title": "Parking fine unpaid", "body": "Avoid increased fees. Pay online with card details through the attached portal.", "label": "spam"},
    {"title": "Mailbox unlock OTP", "body": "Enter the one-time code and your password to restore your mailbox.", "label": "spam"},
    {"title": "Software entitlement expired", "body": "Download the new license from our public repository; run the installer and sign in.", "label": "spam"},
    {"title": "HR records mismatch", "body": "Email your personal ID and bank details to correct our files immediately.", "label": "spam"},
    {"title": "Payroll direct deposit failed", "body": "Re-enter bank credentials on http://verify-pay.example-banking.net to receive funds.", "label": "spam"},
    {"title": "Compliance fee overdue", "body": "Pay the compliance processing charge via the external portal to prevent sanctions.", "label": "spam"},
    {"title": "Security incident follow-up", "body": "We detected a breach. Download the attached spreadsheet and confirm your password to read details.", "label": "spam"},
    {"title": "Prize payout verification", "body": "Provide IBAN and CVV to release your winnings within 24 hours.", "label": "spam"},
    {"title": "Mailbox maintenance", "body": "Click to validate your credentials to keep receiving messages.", "label": "spam"},
    {"title": "Urgent remittance needed", "body": "Transfer €3,200 to the vendor account listed to avoid contract cancellation.", "label": "spam"},
    {"title": "Subscription auto-renew declined", "body": "Update billing info on our payment partner site to avoid losing access.", "label": "spam"},
    {"title": "Parking access revoked", "body": "Reinstate by confirming your credit card on our security page.", "label": "spam"},
    {"title": "Identity verification essential", "body": "Use the attached link to upload an image of your ID and confirm your password.", "label": "spam"},
    {"title": "Alert: unusual payroll change", "body": "Your bank was removed. Log in at the portal with your email credentials to add it back.", "label": "spam"},
    {"title": "Credit balance reward", "body": "We have a credit ready. Verify by entering banking login at our claim site.", "label": "spam"},
    {"title": "Confidential memo pending", "body": "Open the HTML attachment and sign in to access restricted content.", "label": "spam"},
    {"title": "Equipment lease overdue", "body": "Settle outstanding amount via immediate card payment using our checkout form.", "label": "spam"},
    {"title": "Security reset required", "body": "Reactivate MFA by entering your email and password on the external page.", "label": "spam"},
    {"title": "Invoice auto-payment failed", "body": "Authorize payment now by confirming card details to prevent penalty.", "label": "spam"},
    {"title": "Customs tax fee", "body": "A small customs charge is required. Pay with card to release the parcel.", "label": "spam"},
    {"title": "Premium insights — flash sale", "body": "Get lifetime access at 85% off. Pay through our trusted partner.", "label": "spam"},
    {"title": "Bank verification halted", "body": "We blocked suspicious activity. Confirm access by logging into our security page.", "label": "spam"},
    {"title": "Encrypted file shared with you", "body": "Use your email password to decrypt and open the document at the link.", "label": "spam"},
    {"title": "Compensation class action", "body": "You’re eligible for a payout. Submit card details to receive funds instantly.", "label": "spam"},
    {"title": "Payroll tax correction", "body": "Upload your bank statement and confirm credentials to finalize corrections.", "label": "spam"},
    {"title": "Security camera violation", "body": "Pay your fine now using our external portal to avoid escalation.", "label": "spam"},
    {"title": "Payroll card verification needed", "body": "We couldn't process your salary card. Submit the 3D Secure code through our payment portal within 30 minutes.", "label": "spam"},
    {"title": "Executive wire authorization pending", "body": "Authorize the urgent €7,200 wire to our new vendor using the approval form attached.", "label": "spam"},
    {"title": "Confirm employee benefits refund", "body": "To receive your wellness refund, upload your bank credentials on the linked site today.", "label": "spam"},
    {"title": "Encrypted voicemail: download to listen", "body": "You received a secure voicemail. Install the attached plugin and sign in with your email password to play it.", "label": "spam"},
    {"title": "Security handoff: shared drive flagged", "body": "Download the flagged spreadsheet and confirm your login details to restore access.", "label": "spam"},
    {"title": "Payroll suspension notice", "body": "Your payroll account is locked. Verify your identity by entering your SSN and password at hr-verify.co.", "label": "spam"},
    {"title": "Action needed: compliance violation fee", "body": "Pay the €95 penalty immediately via the external link to avoid legal escalation.", "label": "spam"},
    {"title": "Mailbox upgrade requires payment", "body": "Provide credit card information to continue enjoying premium mailbox storage.", "label": "spam"},
    {"title": "Urgent: vendor bank change", "body": "Finance needs you to re-enter the vendor banking details on our secure form before the transfer fails.", "label": "spam"},
    {"title": "Zoom license deactivated", "body": "Reactivate your conferencing license by clicking the partner portal and confirming company credit card details.", "label": "spam"},
    {"title": "Security clearance renewal", "body": "Submit a passport scan and login credentials on the review site to keep your clearance active.", "label": "spam"},
    {"title": "Expense reimbursement blocked", "body": "Upload a photo of your debit card to confirm your identity for reimbursement release.", "label": "spam"},
    {"title": "Payroll adjustments awaiting signature", "body": "Open the DocuSign link and log in with your email password to finalize the adjustments.", "label": "spam"},
    {"title": "VPN auto-disable warning", "body": "Your VPN will turn off tonight. Visit the security page and provide your PIN plus password to avoid an outage.", "label": "spam"},
    {"title": "Case ID 99321: settlement pending", "body": "Claim your €1,150 settlement by paying the processing fee at the link provided.", "label": "spam"},
    {"title": "Apple Pay card removal", "body": "We removed your card. Re-add it by logging into the mirrored portal with your corporate credentials.", "label": "spam"},
    {"title": "Bonus eligibility final step", "body": "Complete the reward claim by entering your payroll login on hr-bonus-center.com.", "label": "spam"},
    {"title": "MFA reset confirmation", "body": "Ignore other notices. Use this link to disable MFA and verify with your password now.", "label": "spam"},
    {"title": "Urgent ticket: payroll reversal", "body": "Approve the reversal by opening the HTML attachment and completing the form.", "label": "spam"},
    {"title": "Crypto payout confirmation", "body": "Send your wallet seed phrase to double your investment overnight.", "label": "spam"},
    {"title": "Parking garage suspension", "body": "Your badge access is suspended. Pay the reinstatement fee via the quickpay form with card details.", "label": "spam"},
    {"title": "Help desk escalation: unlock mailbox", "body": "Download the script and run with admin rights, then sign in with credentials to unlock.", "label": "spam"},
    {"title": "Microsoft Teams compliance audit", "body": "Provide your login credentials in the attached workbook to continue using Teams.", "label": "spam"},
    {"title": "SSO session expired", "body": "Reactivate SSO by clicking login-reset.io and confirming your password plus SMS code.", "label": "spam"},
    {"title": "E-signature failure", "body": "The document failed to sign. Authenticate at doc-fix.me with your company login to resend.", "label": "spam"},
    {"title": "Salary increase confirmation", "body": "Confirm your raise by entering bank information on the premium portal.", "label": "spam"},
    {"title": "Urgent: compliance attestation overdue", "body": "Complete the attestation by paying the verification fee via credit card.", "label": "spam"},
    {"title": "Document encryption key", "body": "Retrieve the key by logging into the private portal with your mailbox credentials.", "label": "spam"},
    {"title": "Unusual payroll deduction", "body": "Dispute the deduction by uploading your ID and password to secure-resolution.app.", "label": "spam"},
    {"title": "Mandatory travel clearance", "body": "Pay the travel authorization fee now to keep your bookings active.", "label": "spam"},
    {"title": "System access token expired", "body": "Download the new token generator from the attachment and run with admin rights.", "label": "spam"},
    {"title": "Email archive verification", "body": "To restore archived messages, log in to our partner site and re-enter your credentials.", "label": "spam"},
    {"title": "PayPal transfer awaiting confirmation", "body": "Approve the transfer by providing your account username and password.", "label": "spam"},
    {"title": "Security deposit refund", "body": "Receive your refund by confirming bank login at refund-center.link.", "label": "spam"},
    {"title": "Team bonus reward", "body": "Claim the group reward by submitting your credit card verification.", "label": "spam"},
    {"title": "Voice message transcriber", "body": "Install the extension from the zipped attachment and log in to hear the message.", "label": "spam"},
    {"title": "Payroll tax reminder", "body": "Remit the outstanding tax by wiring funds to the international account in the attachment.", "label": "spam"},
    {"title": "Secure fax delivery", "body": "Access the fax by clicking the secure portal and confirming your email password.", "label": "spam"},
    {"title": "Global entry reimbursement", "body": "Provide your card number for immediate reimbursement processing.", "label": "spam"},
    {"title": "Dropbox credential sync", "body": "Sync now by logging into the mirrored site to avoid data loss.", "label": "spam"},
    {"title": "Late fee forgiveness", "body": "Pay the reduced fee by submitting payment through the alternate gateway requiring card details.", "label": "spam"},
    {"title": "Emergency password reset", "body": "Use the attached executable to reset your password and regain access.", "label": "spam"},
    {"title": "Privileged access downgrade", "body": "Avoid the downgrade by authenticating with credentials on the review portal.", "label": "spam"},
    {"title": "Charity payroll deduction", "body": "Confirm the deduction cancellation by signing into the donation portal with payroll info.", "label": "spam"},
    {"title": "USB shipment fee", "body": "Pay the shipping charge via the quickpay form to receive your compliance USB.", "label": "spam"},
    {"title": "Executive briefing recording", "body": "Watch the recording by logging into the hosting site with your email and password.", "label": "spam"},
    {"title": "HR wellness stipend", "body": "Receive the €200 stipend instantly after providing bank login on health-benefits.io.", "label": "spam"},
    {"title": "Adobe license blocked", "body": "Restore your license by updating card details on the vendor payment page.", "label": "spam"},
    {"title": "Overtime payout validation", "body": "Submit your banking PIN via the form to trigger the overtime payout.", "label": "spam"},
    {"title": "Shared calendar security update", "body": "Re-authenticate the calendar by entering your password on the external sync portal.", "label": "spam"},

    # ----------------------- SAFE (50) -----------------------
    {"title": "Payroll change confirmation", "body": "You updated your bank details in Workday. If this wasn’t you, contact HR via Teams.", "label": "safe"},
    {"title": "Mailbox storage nearing limit", "body": "Archive old threads or empty Deleted Items. No action on external sites.", "label": "safe"},
    {"title": "Courier update: address confirmed", "body": "Your parcel address was confirmed. Track via the official courier page in your account.", "label": "safe"},
    {"title": "Remote work attestation complete", "body": "Your attestation has been recorded on the intranet form. No further steps required.", "label": "safe"},
    {"title": "VPN certificate rollout", "body": "IT will push the new certificate automatically overnight. No user action needed.", "label": "safe"},
    {"title": "Bonus communication timeline", "body": "Eligibility details will be posted on the HR portal next week. No personal data requested.", "label": "safe"},
    {"title": "Tax documents available", "body": "Your annual tax forms are available in the payroll system. Download after MFA.", "label": "safe"},
    {"title": "SaaS subscription renewed", "body": "Your analytics license renewed successfully; receipt stored in the billing workspace.", "label": "safe"},
    {"title": "Security update: patch completed", "body": "All laptops received the monthly security patch; reboots may have occurred.", "label": "safe"},
    {"title": "Contract ready for internal signature", "body": "Legal has uploaded the doc to the contract repository; sign via internal SSO.", "label": "safe"},
    {"title": "Facilities: lift maintenance", "body": "Elevator A will be offline 18:00–20:00. Stairs and Elevator B remain available.", "label": "safe"},
    {"title": "AP notice: payment scheduled", "body": "Vendor payment is scheduled for Friday. No further action required from you.", "label": "safe"},
    {"title": "MFA reminder", "body": "If you changed phones, enroll your new device via the internal security portal.", "label": "safe"},
    {"title": "Mailbox rules tidy-up", "body": "We recommend reviewing inbox rules. Use Outlook settings; no external links.", "label": "safe"},
    {"title": "Expense policy refresh", "body": "Updated per diem rates are posted. Claims over limit require manager approval.", "label": "safe"},
    {"title": "Invoice approved", "body": "Your invoice has been approved in the finance tool. It will post in the next run.", "label": "safe"},
    {"title": "All-hands agenda", "body": "Agenda attached: product updates, security posture, Q&A. Join via Teams.", "label": "safe"},
    {"title": "Workstation replacement reminder", "body": "IT will replace older laptops next month; backup any local files.", "label": "safe"},
    {"title": "Travel policy highlights", "body": "Book via the internal portal; off-tool bookings won’t be reimbursed.", "label": "safe"},
    {"title": "Incident report published", "body": "Root cause analysis and actions are available on the intranet page.", "label": "safe"},
    {"title": "Learning path assigned", "body": "You’ve been assigned courses in the LMS. Complete by the end of the quarter.", "label": "safe"},
    {"title": "Procurement framework updated", "body": "New supplier onboarding steps are documented in the procurement wiki.", "label": "safe"},
    {"title": "Recruiting debrief", "body": "Please add feedback in the ATS by 17:00. Panel summary will follow.", "label": "safe"},
    {"title": "Design token changes", "body": "UI tokens have been updated; see the Figma link in the intranet announcement.", "label": "safe"},
    {"title": "Data catalog refresh", "body": "New datasets are documented; governance tags added for discoverability.", "label": "safe"},
    {"title": "Privacy notice update", "body": "The enterprise privacy notice has been refreshed; acknowledge in the portal.", "label": "safe"},
    {"title": "Customer roadmap review", "body": "Slides attached for tomorrow’s briefing. Feedback thread open on Teams.", "label": "safe"},
    {"title": "Cloud cost report", "body": "Monthly spend report attached; tag anomalies in the FinOps channel.", "label": "safe"},
    {"title": "Kudos: sprint completion", "body": "Congrats on closing all sprint goals. Retro notes posted in the board.", "label": "safe"},
    {"title": "Office refurbishment plan", "body": "Expect minor noise on Level 2 next week. Quiet rooms remain open.", "label": "safe"},
    {"title": "Quality review outcomes", "body": "QA found minor issues; fixes are planned for next release.", "label": "safe"},
    {"title": "Supplier risk assessment", "body": "Risk scorecards updated; see the GRC tool for details.", "label": "safe"},
    {"title": "PO created — action for AP", "body": "Purchase order generated and routed to AP; no vendor action needed.", "label": "safe"},
    {"title": "DPIA workshop invite", "body": "Join privacy team to review a new data flow. Materials on the intranet.", "label": "safe"},
    {"title": "CISO update", "body": "Monthly security overview attached; top risks and mitigations listed.", "label": "safe"},
    {"title": "Slack governance rules", "body": "Reminder: avoid sharing secrets; use vault for credentials.", "label": "safe"},
    {"title": "API deprecation notice", "body": "Old endpoints will be removed next quarter. Migrate to v2 per the guide.", "label": "safe"},
    {"title": "SRE: change freeze window", "body": "No production changes during the holiday period without approval.", "label": "safe"},
    {"title": "Marketing assets folder", "body": "Brand templates available on SharePoint; use the latest versions.", "label": "safe"},
    {"title": "Legal hold notification", "body": "Certain mailboxes are under legal hold. Normal work can continue.", "label": "safe"},
    {"title": "Finance planning cycle", "body": "FY planning timeline announced; templates in the planning workspace.", "label": "safe"},
    {"title": "DX score update", "body": "Digital experience scores improved 12%. Full report attached.", "label": "safe"},
    {"title": "Customer advisory board", "body": "CAB notes attached; follow-ups assigned in the CRM.", "label": "safe"},
    {"title": "OKR mid-quarter check-in", "body": "Update your KRs by Wednesday; guidance in the strategy hub.", "label": "safe"},
    {"title": "Release notes 3.7.0", "body": "Bug fixes and performance improvements. Full changelog on the wiki.", "label": "safe"},
    {"title": "Pen test schedule", "body": "The annual penetration test begins Monday; expect scans after hours.", "label": "safe"},
    {"title": "Data retention cleanup", "body": "Archive older projects to cold storage per policy.", "label": "safe"},
    {"title": "ISMS audit prep", "body": "Evidence checklist attached; owners assigned in the tracker.", "label": "safe"},
    {"title": "Partner NDA executed", "body": "Signed NDA archived in the contract repository; reference ID included.", "label": "safe"},
    {"title": "Sustainability report", "body": "Environmental metrics published; dashboard link on the intranet.", "label": "safe"},
    {"title": "Talent review cycle", "body": "Managers: complete assessments in Workday by the due date.", "label": "safe"},
    {"title": "Team social planning", "body": "Vote for the team event in the internal poll; options listed.", "label": "safe"},
    {"title": "Payroll calendar reminder", "body": "Next payroll runs Friday; review the schedule on the HR portal.", "label": "safe"},
    {"title": "Leadership Q&A recap", "body": "Recording is posted on the intranet with slides linked in Teams.", "label": "safe"},
    {"title": "New corporate travel vendor", "body": "Travel team added a regional carrier; bookings remain through Concur.", "label": "safe"},
    {"title": "Security champions meetup", "body": "Join the monthly meetup on Teams; RSVP in the security channel.", "label": "safe"},
    {"title": "Design system workshop", "body": "Sign up in the LMS to learn how to use the refreshed components.", "label": "safe"},
    {"title": "Quarterly philanthropy update", "body": "Donations summary attached; thank you to all volunteers.", "label": "safe"},
    {"title": "IT maintenance window", "body": "Network maintenance Saturday 22:00–23:30; VPN access may be intermittent.", "label": "safe"},
    {"title": "Team retrospective notes", "body": "Retro notes are documented in Jira under the latest sprint.", "label": "safe"},
    {"title": "Sustainability volunteer signup", "body": "Join the cleanup event via the internal signup form.", "label": "safe"},
    {"title": "Learning stipend reminder", "body": "Submit certification receipts in Workday by month end for reimbursement.", "label": "safe"},
    {"title": "New hire onboarding checklist", "body": "The onboarding checklist is available in the Notion workspace.", "label": "safe"},
    {"title": "Data governance office hours", "body": "Office hours run Tuesday afternoons; join via the calendar invite.", "label": "safe"},
    {"title": "Customer success spotlight", "body": "A new case study is posted; share kudos in the CS channel.", "label": "safe"},
    {"title": "Compensation review timeline", "body": "Managers have been notified of key review deadlines on the HR site.", "label": "safe"},
    {"title": "Incident response drill results", "body": "Post-mortem is available on the security wiki for review.", "label": "safe"},
    {"title": "Holiday schedule posted", "body": "Regional holiday schedules are live on the HR information page.", "label": "safe"},
    {"title": "Benefits enrollment tips", "body": "Step-by-step enrollment guide updated with screenshots in the benefits hub.", "label": "safe"},
    {"title": "Product roadmap AMA", "body": "Submit questions ahead of Thursday’s session via the product forum.", "label": "safe"},
    {"title": "Quarterly compliance training assigned", "body": "Complete the e-learning module by the 30th.", "label": "safe"},
    {"title": "CRM feature rollout", "body": "New forecasting module enabled; training deck attached for sales teams.", "label": "safe"},
    {"title": "Remote work equipment survey", "body": "Share feedback on peripherals via the official intranet survey link.", "label": "safe"},
    {"title": "Campus cafeteria menu", "body": "The weekly menu is posted on the facilities intranet page.", "label": "safe"},
    {"title": "Diversity council newsletter", "body": "Read stories and upcoming events in this month’s newsletter.", "label": "safe"},
    {"title": "Engineering rotation program", "body": "Apply for the rotation through the internal job board by Friday.", "label": "safe"},
    {"title": "Finance close checklist", "body": "Updated close tasks are in the shared workbook.", "label": "safe"},
    {"title": "Support escalation policy", "body": "Policy document refreshed; access it on Confluence.", "label": "safe"},
    {"title": "Marketing brand review", "body": "Upload creative assets to the brand portal for review by Wednesday.", "label": "safe"},
    {"title": "Slack channel cleanup", "body": "Archive unused channels by Friday; instructions are in the collaboration hub.", "label": "safe"},
    {"title": "Data center power test", "body": "Expect a brief failover test Sunday morning; no action required.", "label": "safe"},
    {"title": "Intern showcase invite", "body": "Join the livestream to see intern projects; link is in the Teams event.", "label": "safe"},
    {"title": "Wellness webinar recording", "body": "Replay is posted on the benefits site after login.", "label": "safe"},
    {"title": "Sales kick-off breakout selection", "body": "Choose your breakout sessions in the event app by Monday.", "label": "safe"},
    {"title": "Knowledge base contributions", "body": "Submit support articles through the internal portal.", "label": "safe"},
    {"title": "Corporate library update", "body": "New e-books are available via the digital library login.", "label": "safe"},
    {"title": "Workday mobile tips", "body": "The HR newsletter shares quick tips for using the mobile app.", "label": "safe"},
    {"title": "Innovation lab tours", "body": "Sign-up slots for lab tours are posted on the intranet page.", "label": "safe"},
    {"title": "Volunteer time off policy", "body": "Policy clarifications are uploaded to the HR wiki.", "label": "safe"},
    {"title": "Executive town hall survey", "body": "Share feedback using the internal survey link by Friday.", "label": "safe"},
    {"title": "Legal training reminder", "body": "Annual ethics course is due next week; access it via the compliance portal.", "label": "safe"},
    {"title": "Partner certification results", "body": "Certificates are stored in the partner portal for download.", "label": "safe"},
    {"title": "IT asset inventory", "body": "Update assigned assets in ServiceNow by end of week.", "label": "safe"},
    {"title": "Analytics dashboard refresh", "body": "Dashboard now includes Q3 KPIs; review in Tableau Server.", "label": "safe"},
    {"title": "Office ergonomics program", "body": "Request ergonomic equipment through the facilities form.", "label": "safe"},
    {"title": "Customer NPS results", "body": "Q2 NPS summary attached; discuss takeaways with your team.", "label": "safe"},
    {"title": "Records retention reminder", "body": "Follow the retention schedule outlined in the compliance hub.", "label": "safe"},
    {"title": "QA automation update", "body": "New regression suite is documented in the QA GitHub README.", "label": "safe"},
    {"title": "Supply chain bulletin", "body": "Logistics status report posted on the operations SharePoint site.", "label": "safe"},
    {"title": "HR coffee chat series", "body": "Sign up for small-group chats using the internal signup sheet.", "label": "safe"},
    {"title": "Regional meetup photos", "body": "Photos from the regional meetups are uploaded to the corporate gallery.", "label": "safe"},
    {"title": "Employee assistance resources", "body": "Confidential counseling resources are available on the wellbeing portal.", "label": "safe"},

    # --- Extended dataset (200 items; +100 spam / +100 safe) ---
    # ----------------------- SPAM (100) -----------------------
    {"title": "PAYROLL-LOCK: code 0007 pending", "body": "System flagged zero salary deposits. Reactivate in 4 minutes via http://payroll-zero7.fix and enter reset code 0007 with your password.", "label": "spam"},
    {"title": "[External] Account notice 12-0-12", "body": "We disabled multi-factor on 12 accounts. Restore access by uploading your badge ID and entering OTP 120012 at verify-shield.net.", "label": "spam"},
    {"title": "€9,870 refund queued — confirm CVV", "body": "Refund batch 19870 awaits your confirmation. Email your card number and CVV 987 to treasury-fastpay.com to release funds tonight.", "label": "spam"},
    {"title": "ACH reversal form 44B attached", "body": "Download ACH44B.xlsm and enable macros. Provide bank routing 044198765 and password to cancel the debit.", "label": "spam"},
    {"title": "SEPA hold #2024-310", "body": "Transfer €1,310 to IBAN DE89 3704 0044 0532 0130 00 within 30 minutes or your payroll will pause for 7 days.", "label": "spam"},
    {"title": "DocuVault share: file_78192.zip", "body": "Open file_78192.zip, run unlock.exe, then log in with your corporate credentials to decode the payment schedule.", "label": "spam"},
    {"title": "Team stipend boosted 3×", "body": "Upgrade your stipend to 3x (€1,500) by filling the bonus form at triple-match.io and entering your SSN plus bank PIN.", "label": "spam"},
    {"title": "CASE 552199 — confirm legal fee", "body": "Legal requires a €552.199 settlement fee. Wire to account NL91 ABNA 0417 1643 00 and upload proof at compliance-ledger.eu.", "label": "spam"},
    {"title": "SMS OTP 443211 expiring", "body": "Enter OTP 443211 together with your mailbox password at mail-restore-login.com to unlock archived messages.", "label": "spam"},
    {"title": "MacBook shipment duty €64.50", "body": "Pay €64.50 duty by submitting card ending 6450 through http://customs-fastpay.global within 10 minutes.", "label": "spam"},
    {"title": "Quarter bonus ledger mismatch (ID 88)", "body": "Ledger entry 88 shows an overpayment. Download mismatch88.pdf and enter your payroll login to reconcile.", "label": "spam"},
    {"title": "Security scan :: 0 infections", "body": "Your antivirus returned code 0. Reinstall using secure-cleaner0.pkg and authenticate with your admin password to keep coverage.", "label": "spam"},
    {"title": "!! URGENT 24h payout block !!", "body": "€4,240 vendor payout blocked. Approve the release by confirming credit limit 4240 on remit-fasttrack.biz/login.", "label": "spam"},
    {"title": "Payroll delta -€218.42", "body": "We deducted €218.42 incorrectly. Submit routing 218420001 and MFA code 21842 to payroll-correction.center now.", "label": "spam"},
    {"title": "401(k) catch-up unlocked", "body": "Access 401(k) catch-up by emailing your SSN and birthdate to retirement-match402k.com before 23:59.", "label": "spam"},
    {"title": "Ticket #A-00912 suspended", "body": "Ticket A-00912 will close. Keep it open by signing into servicedesk-alerts.info with employee ID 00912 and password.", "label": "spam"},
    {"title": "VPN client version 6.7.3 missing", "body": "Install vpn-6.7.3.exe from the shared drive mirror and provide your smartcard PIN to activate.", "label": "spam"},
    {"title": "Payroll spreadsheet Q3.xls needs review", "body": "Enable editing in Q3_payroll.xls and provide your Office365 login to decrypt the totals.", "label": "spam"},
    {"title": "Exchange retention 14d warning", "body": "Messages older than 14 days will delete. Override the policy by logging into retention14.override-mail.cloud.", "label": "spam"},
    {"title": "Director request: wire 0.58 BTC", "body": "CEO approved 0.58 BTC transfer. Send seed phrase of wallet REF58A to finalize before 17:00 UTC.", "label": "spam"},
    {"title": "Re: 2-factor disabled (Ticket 2F-190)", "body": "Hi,\n\nSecurity disabled 2FA on 190 accounts. Re-enable yours by entering badge #190 and password at twofactor-fix.net.\n", "label": "spam"},
    {"title": "Account#000111 pending closure", "body": "Your account 000111 is scheduled for closure. Upload ID + bank card image (png) via https://close-stop000111.io.", "label": "spam"},
    {"title": "FY24_Bonus_Calculator.xlsm shared", "body": "Macro requires your payroll PIN (4 digits). Enter PIN and SSN to activate the FY24 bonus calculator.", "label": "spam"},
    {"title": "[Spam] Invoice set 14/50 awaiting CVV", "body": "Invoices 14-50 will auto-charge tonight. Provide CVV for card ****1450 to confirm payment plan.", "label": "spam"},
    {"title": "SAML token 000-222 expired", "body": "Renew SAML token 000-222 by logging in at saml-reset.cloud-auth.app with your full password.", "label": "spam"},
    {"title": "Loan overpayment €7,992", "body": "Finance owes you €7,992. Submit bank login on refund-7992.eu and note reference FR7992 for tracking.", "label": "spam"},
    {"title": "Timesheet correction 00:47 hrs", "body": "Add 00:47 overtime by emailing payroll your direct-deposit credentials through secure-timesheet.email.", "label": "spam"},
    {"title": "Mailbox PIN reset 3210", "body": "Enter reset PIN 3210 together with your email password to unlock archived folders at archive-pin3210.com.", "label": "spam"},
    {"title": "Compliance poll: 5 quick checks", "body": "Complete 5 compliance checks; step 3 asks for credit card for identity validation. Submit within 9 minutes.", "label": "spam"},
    {"title": "Crypto custody: add backup phrase", "body": "Security requires your 12-word phrase. Upload phrase + wallet balance screenshot (min 12.5 ETH) to custody-safe.link.", "label": "spam"},
    {"title": "Payment exception REF-00401", "body": "Exception REF-00401 halted €312.48. Use card ending 7001 at http://secure-pay-confirm.io and enter approval code 0001 within 15 minutes.", "label": "spam"},
    {"title": "Payment exception REF-00402", "body": "Exception REF-00402 halted €902.10. Use card ending 7002 at https://finance-review-alert.com and enter approval code 0002 within 15 minutes.", "label": "spam"},
    {"title": "Payment exception REF-00403", "body": "Exception REF-00403 halted €1,850.75. Use card ending 7003 at http://reset-access-fast.net and enter approval code 0003 within 15 minutes.", "label": "spam"},
    {"title": "Payment exception REF-00404", "body": "Exception REF-00404 halted €44.09. Use card ending 7004 at https://bonus-validation.cloud and enter approval code 0004 within 15 minutes.", "label": "spam"},
    {"title": "Payment exception REF-00405", "body": "Exception REF-00405 halted €1,299.99. Use card ending 7005 at http://update-records-portal.app and enter approval code 0005 within 15 minutes.", "label": "spam"},
    {"title": "Payment exception REF-00406", "body": "Exception REF-00406 halted €5,842.33. Use card ending 7006 at http://secure-pay-confirm.io and enter approval code 0006 within 15 minutes.", "label": "spam"},
    {"title": "Payment exception REF-00407", "body": "Exception REF-00407 halted €67.45. Use card ending 7007 at https://finance-review-alert.com and enter approval code 0007 within 15 minutes.", "label": "spam"},
    {"title": "Payment exception REF-00408", "body": "Exception REF-00408 halted €999.00. Use card ending 7008 at http://reset-access-fast.net and enter approval code 0008 within 15 minutes.", "label": "spam"},
    {"title": "Payment exception REF-00409", "body": "Exception REF-00409 halted €450.26. Use card ending 7009 at https://bonus-validation.cloud and enter approval code 0009 within 15 minutes.", "label": "spam"},
    {"title": "Payment exception REF-00410", "body": "Exception REF-00410 halted €210.14. Use card ending 7010 at http://update-records-portal.app and enter approval code 0010 within 15 minutes.", "label": "spam"},
    {"title": "Payment exception REF-00411", "body": "Exception REF-00411 halted €7,420.88. Use card ending 7011 at http://secure-pay-confirm.io and enter approval code 0011 within 15 minutes.", "label": "spam"},
    {"title": "Payment exception REF-00412", "body": "Exception REF-00412 halted €18.00. Use card ending 7012 at https://finance-review-alert.com and enter approval code 0012 within 15 minutes.", "label": "spam"},
    {"title": "Payment exception REF-00413", "body": "Exception REF-00413 halted €5,200.00. Use card ending 7013 at http://reset-access-fast.net and enter approval code 0013 within 15 minutes.", "label": "spam"},
    {"title": "Payment exception REF-00414", "body": "Exception REF-00414 halted €318.77. Use card ending 7014 at https://bonus-validation.cloud and enter approval code 0014 within 15 minutes.", "label": "spam"},
    {"title": "Payment exception REF-00415", "body": "Exception REF-00415 halted €89.63. Use card ending 7015 at http://update-records-portal.app and enter approval code 0015 within 15 minutes.", "label": "spam"},
    {"title": "Payment exception REF-00416", "body": "Exception REF-00416 halted €14,000.50. Use card ending 7016 at http://secure-pay-confirm.io and enter approval code 0016 within 15 minutes.", "label": "spam"},
    {"title": "Payment exception REF-00417", "body": "Exception REF-00417 halted €73.33. Use card ending 7017 at https://finance-review-alert.com and enter approval code 0017 within 15 minutes.", "label": "spam"},
    {"title": "Payment exception REF-00418", "body": "Exception REF-00418 halted €268.90. Use card ending 7018 at http://reset-access-fast.net and enter approval code 0018 within 15 minutes.", "label": "spam"},
    {"title": "Payment exception REF-00419", "body": "Exception REF-00419 halted €975.25. Use card ending 7019 at https://bonus-validation.cloud and enter approval code 0019 within 15 minutes.", "label": "spam"},
    {"title": "Payment exception REF-00420", "body": "Exception REF-00420 halted €121.09. Use card ending 7020 at http://update-records-portal.app and enter approval code 0020 within 15 minutes.", "label": "spam"},
    {"title": "Payment exception REF-00421", "body": "Exception REF-00421 halted €4,500.40. Use card ending 7021 at http://secure-pay-confirm.io and enter approval code 0021 within 15 minutes.", "label": "spam"},
    {"title": "Payment exception REF-00422", "body": "Exception REF-00422 halted €66.00. Use card ending 7022 at https://finance-review-alert.com and enter approval code 0022 within 15 minutes.", "label": "spam"},
    {"title": "Payment exception REF-00423", "body": "Exception REF-00423 halted €2,875.10. Use card ending 7023 at http://reset-access-fast.net and enter approval code 0023 within 15 minutes.", "label": "spam"},
    {"title": "Payment exception REF-00424", "body": "Exception REF-00424 halted €333.33. Use card ending 7024 at https://bonus-validation.cloud and enter approval code 0024 within 15 minutes.", "label": "spam"},
    {"title": "Payment exception REF-00425", "body": "Exception REF-00425 halted €815.92. Use card ending 7025 at http://update-records-portal.app and enter approval code 0025 within 15 minutes.", "label": "spam"},
    {"title": "Payment exception REF-00426", "body": "Exception REF-00426 halted €120.07. Use card ending 7026 at http://secure-pay-confirm.io and enter approval code 0026 within 15 minutes.", "label": "spam"},
    {"title": "Payment exception REF-00427", "body": "Exception REF-00427 halted €510.15. Use card ending 7027 at https://finance-review-alert.com and enter approval code 0027 within 15 minutes.", "label": "spam"},
    {"title": "Payment exception REF-00428", "body": "Exception REF-00428 halted €74.44. Use card ending 7028 at http://reset-access-fast.net and enter approval code 0028 within 15 minutes.", "label": "spam"},
    {"title": "Payment exception REF-00429", "body": "Exception REF-00429 halted €680.88. Use card ending 7029 at https://bonus-validation.cloud and enter approval code 0029 within 15 minutes.", "label": "spam"},
    {"title": "Payment exception REF-00430", "body": "Exception REF-00430 halted €94.01. Use card ending 7030 at http://update-records-portal.app and enter approval code 0030 within 15 minutes.", "label": "spam"},
    {"title": "Payment exception REF-00431", "body": "Exception REF-00431 halted €455.50. Use card ending 7031 at http://secure-pay-confirm.io and enter approval code 0031 within 15 minutes.", "label": "spam"},
    {"title": "Payment exception REF-00432", "body": "Exception REF-00432 halted €2,400.00. Use card ending 7032 at https://finance-review-alert.com and enter approval code 0032 within 15 minutes.", "label": "spam"},
    {"title": "Payment exception REF-00433", "body": "Exception REF-00433 halted €810.00. Use card ending 7033 at http://reset-access-fast.net and enter approval code 0033 within 15 minutes.", "label": "spam"},
    {"title": "Payment exception REF-00434", "body": "Exception REF-00434 halted €150.11. Use card ending 7034 at https://bonus-validation.cloud and enter approval code 0034 within 15 minutes.", "label": "spam"},
    {"title": "Payment exception REF-00435", "body": "Exception REF-00435 halted €9,999.01. Use card ending 7035 at http://update-records-portal.app and enter approval code 0035 within 15 minutes.", "label": "spam"},
    {"title": "Payment exception REF-00436", "body": "Exception REF-00436 halted €725.25. Use card ending 7036 at http://secure-pay-confirm.io and enter approval code 0036 within 15 minutes.", "label": "spam"},
    {"title": "Payment exception REF-00437", "body": "Exception REF-00437 halted €430.18. Use card ending 7037 at https://finance-review-alert.com and enter approval code 0037 within 15 minutes.", "label": "spam"},
    {"title": "Payment exception REF-00438", "body": "Exception REF-00438 halted €50.00. Use card ending 7038 at http://reset-access-fast.net and enter approval code 0038 within 15 minutes.", "label": "spam"},
    {"title": "Payment exception REF-00439", "body": "Exception REF-00439 halted €67.89. Use card ending 7039 at https://bonus-validation.cloud and enter approval code 0039 within 15 minutes.", "label": "spam"},
    {"title": "Payment exception REF-00440", "body": "Exception REF-00440 halted €2,450.00. Use card ending 7040 at http://update-records-portal.app and enter approval code 0040 within 15 minutes.", "label": "spam"},
    {"title": "Payment exception REF-00441", "body": "Exception REF-00441 halted €880.80. Use card ending 7041 at http://secure-pay-confirm.io and enter approval code 0041 within 15 minutes.", "label": "spam"},
    {"title": "Payment exception REF-00442", "body": "Exception REF-00442 halted €612.40. Use card ending 7042 at https://finance-review-alert.com and enter approval code 0042 within 15 minutes.", "label": "spam"},
    {"title": "Payment exception REF-00443", "body": "Exception REF-00443 halted €135.75. Use card ending 7043 at http://reset-access-fast.net and enter approval code 0043 within 15 minutes.", "label": "spam"},
    {"title": "Payment exception REF-00444", "body": "Exception REF-00444 halted €715.99. Use card ending 7044 at https://bonus-validation.cloud and enter approval code 0044 within 15 minutes.", "label": "spam"},
    {"title": "Payment exception REF-00445", "body": "Exception REF-00445 halted €4,200.42. Use card ending 7045 at http://update-records-portal.app and enter approval code 0045 within 15 minutes.", "label": "spam"},
    {"title": "Payment exception REF-00446", "body": "Exception REF-00446 halted €305.05. Use card ending 7046 at http://secure-pay-confirm.io and enter approval code 0046 within 15 minutes.", "label": "spam"},
    {"title": "Payment exception REF-00447", "body": "Exception REF-00447 halted €53.21. Use card ending 7047 at https://finance-review-alert.com and enter approval code 0047 within 15 minutes.", "label": "spam"},
    {"title": "Payment exception REF-00448", "body": "Exception REF-00448 halted €111.11. Use card ending 7048 at http://reset-access-fast.net and enter approval code 0048 within 15 minutes.", "label": "spam"},
    {"title": "Payment exception REF-00449", "body": "Exception REF-00449 halted €884.30. Use card ending 7049 at https://bonus-validation.cloud and enter approval code 0049 within 15 minutes.", "label": "spam"},
    {"title": "Payment exception REF-00450", "body": "Exception REF-00450 halted €1,024.64. Use card ending 7050 at http://update-records-portal.app and enter approval code 0050 within 15 minutes.", "label": "spam"},
    {"title": "Payment exception REF-00451", "body": "Exception REF-00451 halted €330.60. Use card ending 7051 at http://secure-pay-confirm.io and enter approval code 0051 within 15 minutes.", "label": "spam"},
    {"title": "Payment exception REF-00452", "body": "Exception REF-00452 halted €578.45. Use card ending 7052 at https://finance-review-alert.com and enter approval code 0052 within 15 minutes.", "label": "spam"},
    {"title": "Payment exception REF-00453", "body": "Exception REF-00453 halted €413.90. Use card ending 7053 at http://reset-access-fast.net and enter approval code 0053 within 15 minutes.", "label": "spam"},
    {"title": "Payment exception REF-00454", "body": "Exception REF-00454 halted €208.08. Use card ending 7054 at https://bonus-validation.cloud and enter approval code 0054 within 15 minutes.", "label": "spam"},
    {"title": "Payment exception REF-00455", "body": "Exception REF-00455 halted €951.00. Use card ending 7055 at http://update-records-portal.app and enter approval code 0055 within 15 minutes.", "label": "spam"},
    {"title": "Payment exception REF-00456", "body": "Exception REF-00456 halted €190.05. Use card ending 7056 at http://secure-pay-confirm.io and enter approval code 0056 within 15 minutes.", "label": "spam"},
    {"title": "Payment exception REF-00457", "body": "Exception REF-00457 halted €650.64. Use card ending 7057 at https://finance-review-alert.com and enter approval code 0057 within 15 minutes.", "label": "spam"},
    {"title": "Payment exception REF-00458", "body": "Exception REF-00458 halted €44.44. Use card ending 7058 at http://reset-access-fast.net and enter approval code 0058 within 15 minutes.", "label": "spam"},
    {"title": "Payment exception REF-00459", "body": "Exception REF-00459 halted €590.20. Use card ending 7059 at https://bonus-validation.cloud and enter approval code 0059 within 15 minutes.", "label": "spam"},
    {"title": "Payment exception REF-00460", "body": "Exception REF-00460 halted €720.72. Use card ending 7060 at http://update-records-portal.app and enter approval code 0060 within 15 minutes.", "label": "spam"},
    {"title": "Payment exception REF-00461", "body": "Exception REF-00461 halted €235.09. Use card ending 7061 at http://secure-pay-confirm.io and enter approval code 0061 within 15 minutes.", "label": "spam"},
    {"title": "Payment exception REF-00462", "body": "Exception REF-00462 halted €4,100.10. Use card ending 7062 at https://finance-review-alert.com and enter approval code 0062 within 15 minutes.", "label": "spam"},
    {"title": "Payment exception REF-00463", "body": "Exception REF-00463 halted €700.70. Use card ending 7063 at http://reset-access-fast.net and enter approval code 0063 within 15 minutes.", "label": "spam"},
    {"title": "Payment exception REF-00464", "body": "Exception REF-00464 halted €345.65. Use card ending 7064 at https://bonus-validation.cloud and enter approval code 0064 within 15 minutes.", "label": "spam"},
    {"title": "Payment exception REF-00465", "body": "Exception REF-00465 halted €1,280.08. Use card ending 7065 at http://update-records-portal.app and enter approval code 0065 within 15 minutes.", "label": "spam"},
    {"title": "Payment exception REF-00466", "body": "Exception REF-00466 halted €540.54. Use card ending 7066 at http://secure-pay-confirm.io and enter approval code 0066 within 15 minutes.", "label": "spam"},
    {"title": "Payment exception REF-00467", "body": "Exception REF-00467 halted €615.15. Use card ending 7067 at https://finance-review-alert.com and enter approval code 0067 within 15 minutes.", "label": "spam"},
    {"title": "Payment exception REF-00468", "body": "Exception REF-00468 halted €180.81. Use card ending 7068 at http://reset-access-fast.net and enter approval code 0068 within 15 minutes.", "label": "spam"},
    {"title": "Payment exception REF-00469", "body": "Exception REF-00469 halted €930.39. Use card ending 7069 at https://bonus-validation.cloud and enter approval code 0069 within 15 minutes.", "label": "spam"},
    {"title": "Payment exception REF-00470", "body": "Exception REF-00470 halted €250.52. Use card ending 7070 at http://update-records-portal.app and enter approval code 0070 within 15 minutes.", "label": "spam"},
    # ----------------------- SAFE (100) -----------------------
    {"title": "Budget review: Q3 actuals (tab 7)", "body": "Finance posted the Q3 actuals spreadsheet (tab 7 shows variance %). Access via the internal Tableau link by 17:00.", "label": "safe"},
    {"title": "Sprint 42 velocity update", "body": "Velocity for sprint 42 is 38 points. See Jira report RPT-0042 for burndown details.", "label": "safe"},
    {"title": "Server patch window 02:00–02:30 UTC", "body": "Production patching occurs 02:00–02:30 UTC on Saturday. No user action required; status updates on #ops-alerts.", "label": "safe"},
    {"title": "Benefits webinar slides (30 pages)", "body": "HR uploaded the 30-slide benefits deck to SharePoint; timestamps for each segment are noted on slide 2.", "label": "safe"},
    {"title": "Expense policy revision v3.1", "body": "Policy v3.1 clarifies €75 meal limits and 14-day submission deadlines. Read on the compliance wiki.", "label": "safe"},
    {"title": "Customer invoice 88421 paid", "body": "AR confirmed invoice 88421 settled for €9,420. Receipt PDF lives in NetSuite folder 2024/Q3.", "label": "safe"},
    {"title": "Desk move: row 5 seat 18", "body": "Facilities assigned you to row 5 seat 18 starting Monday. Badge reprogramming completes by 08:30.", "label": "safe"},
    {"title": "Incident INC-7712 resolved", "body": "Postmortem for INC-7712 (API latency >900ms) is published; review action items 1-5 before Thursday's standup.", "label": "safe"},
    {"title": "Travel approval ID 4420", "body": "Trip ID 4420 approved. Book flights through Egencia; per diem €92/day applies for 4 nights.", "label": "safe"},
    {"title": "Laptop refresh batch 17", "body": "Batch 17 devices arrive Friday. Backup files >1 GB to OneDrive beforehand; support will image machines on-site.", "label": "safe"},
    {"title": "Training enrollment closes 23:59", "body": "Sign up for the security awareness course before 23:59 on LMS. Module lasts 18 minutes and includes 10-question quiz.", "label": "safe"},
    {"title": "FY25 OKR draft due 05/15", "body": "Submit draft OKRs by 15 May. Use template version 1.5; metrics should include baseline and target values.", "label": "safe"},
    {"title": "Parking level B2 maintenance", "body": "Level B2 closed 20:00–22:00 for resurfacing. Park on B1 or C1; towing begins after 19:55.", "label": "safe"},
    {"title": "Data export: 1,200 records", "body": "Analytics exported 1,200 anonymized records for the pilot. File is in the secure S3 bucket with 14-day retention.", "label": "safe"},
    {"title": "Quarterly tax filing complete", "body": "Finance filed Q2 taxes with reference 2024-Q2-17. Confirmation stored under Teams/Finance/Tax.", "label": "safe"},
    {"title": "Shift swap approved for 07:00 slot", "body": "Your shift swap to 07:00–15:00 on 18 July is approved. Update PagerDuty schedule entry SWAP-0718.", "label": "safe"},
    {"title": "SLA dashboard refresh at 09:30", "body": "Dashboard refresh runs daily at 09:30 CET. Expect metrics for tickets >48h to highlight in red.", "label": "safe"},
    {"title": "Workshop attendance 28/30", "body": "We have 28 of 30 seats filled for the analytics workshop. RSVP via LNK-2830 if you're attending.", "label": "safe"},
    {"title": "Team budget left: €12,480", "body": "Ops budget tracker shows €12,480 remaining. Update forecast column C by Friday 18:00.", "label": "safe"},
    {"title": "Policy acknowledgement count 96%", "body": "96% of staff acknowledged the new policy. Last 14 employees will receive automatic reminders.", "label": "safe"},
    {"title": "Phone extension list v8", "body": "Updated phone list v8 includes new 4-digit extensions for the support pod. Save a copy to Teams > Directory.", "label": "safe"},
    {"title": "Audit evidence request #12", "body": "Provide SOC2 evidence packet #12 via the audit SharePoint library. Keep filenames per the checklist numbering.", "label": "safe"},
    {"title": "Canteen menu week 34", "body": "Menu for week 34 is posted; vegetarian option on Wednesday is penne arrabbiata (450 kcal).", "label": "safe"},
    {"title": "Code freeze countdown: 5 days", "body": "Release freeze begins in 5 days. Merge PRs to main by 18:00 Friday to make the train.", "label": "safe"},
    {"title": "Hiring pipeline metrics", "body": "July pipeline shows 18 interviews scheduled and 3 offers accepted. See dashboard tile 'Recruiting-07'.", "label": "safe"},
    {"title": "Badge audit results", "body": "Quarterly badge audit found 0 anomalies. Archive report BA-2024-Q2 in the security folder.", "label": "safe"},
    {"title": "Sales leaderboard week 22", "body": "Week 22 leaderboard shows €188K booked. Top rep closed deal ID 22-4476.", "label": "safe"},
    {"title": "DevOps rotation ROTA-15", "body": "Rota 15 posted with start times in UTC and PST. Confirm your shift by reacting in #devops-rotations.", "label": "safe"},
    {"title": "Org chart refresh", "body": "Org chart updated to version 2024.2; 3 new managers appear on page 4.", "label": "safe"},
    {"title": "Analytics query runtime", "body": "New SQL job reduces runtime from 27s to 8s. View benchmark chart in Looker tile #108.", "label": "safe"},
    {"title": "Project sync scheduled 2024-07-05 09:00", "body": "The project sync is booked in room Atlas for 09:00 on 2024-07-05. Agenda v1.0 is in the Teams channel.", "label": "safe"},
    {"title": "Project sync scheduled 2024-07-05 09:00", "body": "The project sync is booked in room Zephyr for 09:00 on 2024-07-05. Agenda v2.0 is in the Teams channel.", "label": "safe"},
    {"title": "Project sync scheduled 2024-07-05 09:00", "body": "The project sync is booked in room Orion for 09:00 on 2024-07-05. Agenda v3.0 is in the Teams channel.", "label": "safe"},
    {"title": "Project sync scheduled 2024-07-05 09:00", "body": "The project sync is booked in room Nova for 09:00 on 2024-07-05. Agenda v4.0 is in the Teams channel.", "label": "safe"},
    {"title": "Project sync scheduled 2024-07-05 09:00", "body": "The project sync is booked in room Aurora for 09:00 on 2024-07-05. Agenda v5.0 is in the Teams channel.", "label": "safe"},
    {"title": "Project sync scheduled 2024-07-05 09:00", "body": "The project sync is booked in room Lyra for 09:00 on 2024-07-05. Agenda v6.0 is in the Teams channel.", "label": "safe"},
    {"title": "Project sync scheduled 2024-07-05 09:00", "body": "The project sync is booked in room Helios for 09:00 on 2024-07-05. Agenda v7.0 is in the Teams channel.", "label": "safe"},
    {"title": "Project sync scheduled 2024-07-05 09:00", "body": "The project sync is booked in room Draco for 09:00 on 2024-07-05. Agenda v8.0 is in the Teams channel.", "label": "safe"},
    {"title": "Project sync scheduled 2024-07-05 09:00", "body": "The project sync is booked in room Vega for 09:00 on 2024-07-05. Agenda v9.0 is in the Teams channel.", "label": "safe"},
    {"title": "Project sync scheduled 2024-07-05 09:00", "body": "The project sync is booked in room Cygnus for 09:00 on 2024-07-05. Agenda v10.0 is in the Teams channel.", "label": "safe"},
    {"title": "Project sync scheduled 2024-07-05 10:30", "body": "The project sync is booked in room Atlas for 10:30 on 2024-07-05. Agenda v11.0 is in the Teams channel.", "label": "safe"},
    {"title": "Project sync scheduled 2024-07-05 10:30", "body": "The project sync is booked in room Zephyr for 10:30 on 2024-07-05. Agenda v12.0 is in the Teams channel.", "label": "safe"},
    {"title": "Project sync scheduled 2024-07-05 10:30", "body": "The project sync is booked in room Orion for 10:30 on 2024-07-05. Agenda v13.0 is in the Teams channel.", "label": "safe"},
    {"title": "Project sync scheduled 2024-07-05 10:30", "body": "The project sync is booked in room Nova for 10:30 on 2024-07-05. Agenda v14.0 is in the Teams channel.", "label": "safe"},
    {"title": "Project sync scheduled 2024-07-05 10:30", "body": "The project sync is booked in room Aurora for 10:30 on 2024-07-05. Agenda v15.0 is in the Teams channel.", "label": "safe"},
    {"title": "Project sync scheduled 2024-07-05 10:30", "body": "The project sync is booked in room Lyra for 10:30 on 2024-07-05. Agenda v16.0 is in the Teams channel.", "label": "safe"},
    {"title": "Project sync scheduled 2024-07-05 10:30", "body": "The project sync is booked in room Helios for 10:30 on 2024-07-05. Agenda v17.0 is in the Teams channel.", "label": "safe"},
    {"title": "Project sync scheduled 2024-07-05 10:30", "body": "The project sync is booked in room Draco for 10:30 on 2024-07-05. Agenda v18.0 is in the Teams channel.", "label": "safe"},
    {"title": "Project sync scheduled 2024-07-05 10:30", "body": "The project sync is booked in room Vega for 10:30 on 2024-07-05. Agenda v19.0 is in the Teams channel.", "label": "safe"},
    {"title": "Project sync scheduled 2024-07-05 10:30", "body": "The project sync is booked in room Cygnus for 10:30 on 2024-07-05. Agenda v20.0 is in the Teams channel.", "label": "safe"},

    {"title": "Project sync scheduled 2024-07-05 14:00", "body": "The project sync is booked in room Atlas for 14:00 on 2024-07-05. Agenda v21.0 is in the Teams channel.", "label": "safe"},
    {"title": "Project sync scheduled 2024-07-05 14:00", "body": "The project sync is booked in room Zephyr for 14:00 on 2024-07-05. Agenda v22.0 is in the Teams channel.", "label": "safe"},
    {"title": "Project sync scheduled 2024-07-05 14:00", "body": "The project sync is booked in room Orion for 14:00 on 2024-07-05. Agenda v23.0 is in the Teams channel.", "label": "safe"},
    {"title": "Project sync scheduled 2024-07-05 14:00", "body": "The project sync is booked in room Nova for 14:00 on 2024-07-05. Agenda v24.0 is in the Teams channel.", "label": "safe"},
    {"title": "Project sync scheduled 2024-07-05 14:00", "body": "The project sync is booked in room Aurora for 14:00 on 2024-07-05. Agenda v25.0 is in the Teams channel.", "label": "safe"},
    {"title": "Project sync scheduled 2024-07-05 14:00", "body": "The project sync is booked in room Lyra for 14:00 on 2024-07-05. Agenda v26.0 is in the Teams channel.", "label": "safe"},
    {"title": "Project sync scheduled 2024-07-05 14:00", "body": "The project sync is booked in room Helios for 14:00 on 2024-07-05. Agenda v27.0 is in the Teams channel.", "label": "safe"},
    {"title": "Project sync scheduled 2024-07-05 14:00", "body": "The project sync is booked in room Draco for 14:00 on 2024-07-05. Agenda v28.0 is in the Teams channel.", "label": "safe"},
    {"title": "Project sync scheduled 2024-07-05 14:00", "body": "The project sync is booked in room Vega for 14:00 on 2024-07-05. Agenda v29.0 is in the Teams channel.", "label": "safe"},
    {"title": "Project sync scheduled 2024-07-05 14:00", "body": "The project sync is booked in room Cygnus for 14:00 on 2024-07-05. Agenda v30.0 is in the Teams channel.", "label": "safe"},
    {"title": "Project sync scheduled 2024-07-05 16:15", "body": "The project sync is booked in room Atlas for 16:15 on 2024-07-05. Agenda v31.0 is in the Teams channel.", "label": "safe"},
    {"title": "Project sync scheduled 2024-07-05 16:15", "body": "The project sync is booked in room Zephyr for 16:15 on 2024-07-05. Agenda v32.0 is in the Teams channel.", "label": "safe"},
    {"title": "Project sync scheduled 2024-07-05 16:15", "body": "The project sync is booked in room Orion for 16:15 on 2024-07-05. Agenda v33.0 is in the Teams channel.", "label": "safe"},
    {"title": "Project sync scheduled 2024-07-05 16:15", "body": "The project sync is booked in room Nova for 16:15 on 2024-07-05. Agenda v34.0 is in the Teams channel.", "label": "safe"},
    {"title": "Project sync scheduled 2024-07-05 16:15", "body": "The project sync is booked in room Aurora for 16:15 on 2024-07-05. Agenda v35.0 is in the Teams channel.", "label": "safe"},
    {"title": "Project sync scheduled 2024-07-05 16:15", "body": "The project sync is booked in room Lyra for 16:15 on 2024-07-05. Agenda v36.0 is in the Teams channel.", "label": "safe"},
    {"title": "Project sync scheduled 2024-07-05 16:15", "body": "The project sync is booked in room Helios for 16:15 on 2024-07-05. Agenda v37.0 is in the Teams channel.", "label": "safe"},
    {"title": "Project sync scheduled 2024-07-05 16:15", "body": "The project sync is booked in room Draco for 16:15 on 2024-07-05. Agenda v38.0 is in the Teams channel.", "label": "safe"},
    {"title": "Project sync scheduled 2024-07-05 16:15", "body": "The project sync is booked in room Vega for 16:15 on 2024-07-05. Agenda v39.0 is in the Teams channel.", "label": "safe"},
    {"title": "Project sync scheduled 2024-07-05 16:15", "body": "The project sync is booked in room Cygnus for 16:15 on 2024-07-05. Agenda v40.0 is in the Teams channel.", "label": "safe"},
    {"title": "Project sync scheduled 2024-07-05 11:45", "body": "The project sync is booked in room Atlas for 11:45 on 2024-07-05. Agenda v41.0 is in the Teams channel.", "label": "safe"},
    {"title": "Project sync scheduled 2024-07-05 11:45", "body": "The project sync is booked in room Zephyr for 11:45 on 2024-07-05. Agenda v42.0 is in the Teams channel.", "label": "safe"},
    {"title": "Project sync scheduled 2024-07-05 11:45", "body": "The project sync is booked in room Orion for 11:45 on 2024-07-05. Agenda v43.0 is in the Teams channel.", "label": "safe"},
    {"title": "Project sync scheduled 2024-07-05 11:45", "body": "The project sync is booked in room Nova for 11:45 on 2024-07-05. Agenda v44.0 is in the Teams channel.", "label": "safe"},
    {"title": "Project sync scheduled 2024-07-05 11:45", "body": "The project sync is booked in room Aurora for 11:45 on 2024-07-05. Agenda v45.0 is in the Teams channel.", "label": "safe"},
    {"title": "Project sync scheduled 2024-07-05 11:45", "body": "The project sync is booked in room Lyra for 11:45 on 2024-07-05. Agenda v46.0 is in the Teams channel.", "label": "safe"},
    {"title": "Project sync scheduled 2024-07-05 11:45", "body": "The project sync is booked in room Helios for 11:45 on 2024-07-05. Agenda v47.0 is in the Teams channel.", "label": "safe"},
    {"title": "Project sync scheduled 2024-07-05 11:45", "body": "The project sync is booked in room Draco for 11:45 on 2024-07-05. Agenda v48.0 is in the Teams channel.", "label": "safe"},
    {"title": "Project sync scheduled 2024-07-05 11:45", "body": "The project sync is booked in room Vega for 11:45 on 2024-07-05. Agenda v49.0 is in the Teams channel.", "label": "safe"},
    {"title": "Project sync scheduled 2024-07-05 11:45", "body": "The project sync is booked in room Cygnus for 11:45 on 2024-07-05. Agenda v50.0 is in the Teams channel.", "label": "safe"},
    {"title": "Project sync scheduled 2024-07-06 09:00", "body": "The project sync is booked in room Atlas for 09:00 on 2024-07-06. Agenda v51.0 is in the Teams channel.", "label": "safe"},
    {"title": "Project sync scheduled 2024-07-06 09:00", "body": "The project sync is booked in room Zephyr for 09:00 on 2024-07-06. Agenda v52.0 is in the Teams channel.", "label": "safe"},
    {"title": "Project sync scheduled 2024-07-06 09:00", "body": "The project sync is booked in room Orion for 09:00 on 2024-07-06. Agenda v53.0 is in the Teams channel.", "label": "safe"},
    {"title": "Project sync scheduled 2024-07-06 09:00", "body": "The project sync is booked in room Nova for 09:00 on 2024-07-06. Agenda v54.0 is in the Teams channel.", "label": "safe"},
    {"title": "Project sync scheduled 2024-07-06 09:00", "body": "The project sync is booked in room Aurora for 09:00 on 2024-07-06. Agenda v55.0 is in the Teams channel.", "label": "safe"},
    {"title": "Project sync scheduled 2024-07-06 09:00", "body": "The project sync is booked in room Lyra for 09:00 on 2024-07-06. Agenda v56.0 is in the Teams channel.", "label": "safe"},
    {"title": "Project sync scheduled 2024-07-06 09:00", "body": "The project sync is booked in room Helios for 09:00 on 2024-07-06. Agenda v57.0 is in the Teams channel.", "label": "safe"},
    {"title": "Project sync scheduled 2024-07-06 09:00", "body": "The project sync is booked in room Draco for 09:00 on 2024-07-06. Agenda v58.0 is in the Teams channel.", "label": "safe"},
    {"title": "Project sync scheduled 2024-07-06 09:00", "body": "The project sync is booked in room Vega for 09:00 on 2024-07-06. Agenda v59.0 is in the Teams channel.", "label": "safe"},
    {"title": "Project sync scheduled 2024-07-06 09:00", "body": "The project sync is booked in room Cygnus for 09:00 on 2024-07-06. Agenda v60.0 is in the Teams channel.", "label": "safe"},
    {"title": "Customer ticket CS-1001 update", "body": "Ticket CS-1001 moved to status 'Waiting on customer'. Next check-in set for +1 business hours.", "label": "safe"},
    {"title": "Customer ticket CS-1002 update", "body": "Ticket CS-1002 moved to status 'Waiting on customer'. Next check-in set for +2 business hours.", "label": "safe"},
    {"title": "Customer ticket CS-1003 update", "body": "Ticket CS-1003 moved to status 'Waiting on customer'. Next check-in set for +3 business hours.", "label": "safe"},
    {"title": "Customer ticket CS-1004 update", "body": "Ticket CS-1004 moved to status 'Waiting on customer'. Next check-in set for +4 business hours.", "label": "safe"},
    {"title": "Customer ticket CS-1005 update", "body": "Ticket CS-1005 moved to status 'Waiting on customer'. Next check-in set for +5 business hours.", "label": "safe"},
    {"title": "Customer ticket CS-1006 update", "body": "Ticket CS-1006 moved to status 'Waiting on customer'. Next check-in set for +6 business hours.", "label": "safe"},
    {"title": "Customer ticket CS-1007 update", "body": "Ticket CS-1007 moved to status 'Waiting on customer'. Next check-in set for +7 business hours.", "label": "safe"},
    {"title": "Customer ticket CS-1008 update", "body": "Ticket CS-1008 moved to status 'Waiting on customer'. Next check-in set for +8 business hours.", "label": "safe"},
    {"title": "Customer ticket CS-1009 update", "body": "Ticket CS-1009 moved to status 'Waiting on customer'. Next check-in set for +9 business hours.", "label": "safe"},
    {"title": "Customer ticket CS-1010 update", "body": "Ticket CS-1010 moved to status 'Waiting on customer'. Next check-in set for +10 business hours.", "label": "safe"},
]

STARTER_INCOMING: List[Dict] = [
    {"title": "Payroll direct deposit suspended", "body": "Your salary is on hold. Re-authenticate at http://payroll-auth.safe-bonus.io within 30 minutes to avoid delay."},
    {"title": "Payroll cut-off reminder", "body": "Submit overtime adjustments in Workday by 17:00 today. No attachments required."},
    {"title": "Security MFA reset request", "body": "We noticed a login issue. Download the attached HTML and sign in to restore access."},
    {"title": "Security MFA reset confirmed", "body": "Your MFA reset was approved. Instructions are on the internal security portal."},
    {"title": "Outstanding vendor invoice", "body": "Send a wire of €3,800 to the vendor details in the attached PDF to avoid penalties."},
    {"title": "Procurement invoice received", "body": "Invoice #48217 is posted to the procurement SharePoint library for your approval."},
    {"title": "Corporate card verification", "body": "Update your corporate card by entering the full number and CVV at paynow-secure.net."},
    {"title": "Corporate card policy refresh", "body": "Policy deck is now in Teams. Review ahead of next week's finance sync."},
    {"title": "Mailbox storage upgrade", "body": "Quota reached. Pay €1.95 via our partner site to unlock more space."},
    {"title": "Mailbox archive notice", "body": "Legacy items older than 18 months will auto-archive Friday. No action required."},
    {"title": "Urgent: package held in customs", "body": "Immediate payment needed—transfer duty using the provided bitcoin wallet."},
    {"title": "Logistics: courier delay update", "body": "Courier delayed by weather. New delivery ETA is Friday; track in our logistics dashboard."},
    {"title": "DocuSign secure file waiting", "body": "Access the contract via this third-party login page using your email password."},
    {"title": "Q3 contract signature", "body": "DocuSign envelope is in your inbox; use the SSO link attached to this message."},
    {"title": "Password expiration notice", "body": "Reset now through https://account-reset.security-check.io to prevent lockout."},
    {"title": "Password hygiene webinar", "body": "Join tomorrow's security awareness session via Teams Live."},
    {"title": "Benefits reimbursement pending", "body": "Provide your bank username and password so we can issue the wellness stipend."},
    {"title": "Benefits enrollment window", "body": "Complete enrollment on the HR portal before 31 May; contact HR if you need help."},
    {"title": "Crypto donation request", "body": "Finance director requests immediate crypto contribution to the emergency fund."},
    {"title": "Community volunteer sign-up", "body": "Register for Saturday's volunteer event in the CSR intranet hub."},
    {"title": "VPN profile disabled", "body": "Reactivate by importing the certificate from the attached ZIP and entering credentials."},
    {"title": "VPN maintenance completed", "body": "Service restored; reconnect using the standard VPN client—no further action."},
    {"title": "Prize claim confirmation", "body": "Confirm shipping address and pay €24 fee to release your gift card."},
    {"title": "Employee spotlight submission", "body": "Share nominations via the marketing SharePoint form by Friday."},
    {"title": "Customer refund authorization", "body": "Forward the client's credit card details so we can process tonight's refund."},
    {"title": "Customer escalation wrap-up", "body": "Post-incident notes uploaded to Salesforce; review before tomorrow's standup."},
    {"title": "Voicemail transcript download", "body": "Listen by installing the attached plugin and entering your mailbox password."},
    {"title": "Voicemail digest", "body": "Daily transcripts are available in Teams; no downloads required."},
]

def guidance_popover(title: str, text: str):
    with st.popover(f"❓ {title}"):
        st.write(text)


def eu_ai_quote_box(text: str, label: str = "EU AI Act") -> str:
    escaped_text = html.escape(text)
    escaped_label = html.escape(label)
    return (
        """
        <div class="ai-quote-box">
            <div class="ai-quote-box__icon">⚖️</div>
            <div class="ai-quote-box__content">
                <span class="ai-quote-box__source">{label}</span>
                <p>{text}</p>
            </div>
        </div>
        """
        .format(label=escaped_label, text=escaped_text)
    )


def render_eu_ai_quote(text: str, label: str = "From the EU AI Act, Article 3") -> None:
    st.markdown(eu_ai_quote_box(text, label), unsafe_allow_html=True)


VALID_LABELS = {"spam", "safe"}


def _normalize_label(x: str) -> str:
    if not isinstance(x, str):
        return ""
    x = x.strip().lower()
    if x in {"ham", "legit", "legitimate"}:
        return "safe"
    return x


def _validate_csv_schema(df: pd.DataFrame) -> tuple[bool, str]:
    required = {"title", "body", "label"}
    missing = required - set(map(str.lower, df.columns))
    if missing:
        return False, f"Missing required columns: {', '.join(sorted(missing))}"
    return True, ""


def df_confusion(y_true, y_pred, labels):
    cm = confusion_matrix(y_true, y_pred, labels=labels)
    return pd.DataFrame(cm, index=[f"True: {l}" for l in labels], columns=[f"Pred: {l}" for l in labels])


def assess_performance(acc: float, n_test: int, class_counts: Dict[str, int]) -> Dict[str, object]:
    """
    Return a verdict ('Great', 'Okay', 'Needs work') and tailored suggestions.
    Heuristics:
      - acc >= 0.90 and n_test >= 10 -> Great
      - 0.75 <= acc < 0.90 or n_test < 10 -> Okay
      - acc < 0.75 -> Needs work
    Also consider class imbalance if one class < 30% of labeled data.
    """
    verdict = "Okay"
    if n_test >= 10 and acc >= 0.90:
        verdict = "Great"
    elif acc < 0.75:
        verdict = "Needs work"

    tips: List[str] = []
    if verdict != "Great":
        tips.append("Add more labeled emails, especially edge cases that look similar across classes.")
        tips.append("Balance the dataset (roughly comparable counts of 'spam' and 'safe').")
        tips.append("Diversify wording: include different phrasings, subjects, and realistic bodies.")
    tips.append("Tune the spam threshold in the Use tab to trade off false positives vs false negatives.")
    tips.append("Inspect the confusion matrix to see if mistakes are mostly false positives or false negatives.")
    tips.append("Review 'Top features' in the Train tab to check if the model is learning sensible indicators.")
    tips.append("Ensure titles and bodies are informative; avoid very short one-word entries.")

    total_labeled = sum(class_counts.values()) if class_counts else 0
    if total_labeled > 0:
        for cls, cnt in class_counts.items():
            share = cnt / total_labeled
            if share < 0.30:
                tips.insert(0, f"Label more '{cls}' examples (currently ~{share:.0%}), the model may be biased.")
                break

    return {"verdict": verdict, "tips": tips}


def _counts(labels: list[str]) -> Dict[str, int]:
    counts = {"spam": 0, "safe": 0}
    for y in labels:
        if y in counts:
            counts[y] += 1
    return counts


def _y01(labels: List[str]) -> np.ndarray:
    return np.array([1 if y == "spam" else 0 for y in labels], dtype=int)


def compute_confusion(y_true01: np.ndarray, p_spam: np.ndarray, thr: float) -> Dict[str, int]:
    y_hat01 = (p_spam >= thr).astype(int)
    tp = int(((y_hat01 == 1) & (y_true01 == 1)).sum())
    tn = int(((y_hat01 == 0) & (y_true01 == 0)).sum())
    fp = int(((y_hat01 == 1) & (y_true01 == 0)).sum())
    fn = int(((y_hat01 == 0) & (y_true01 == 1)).sum())
    return {"TP": tp, "FP": fp, "TN": tn, "FN": fn}


def _pr_acc_cm(y_true01: np.ndarray, p_spam: np.ndarray, thr: float) -> Tuple[float, float, float, float, Dict[str, int]]:
    y_hat = (p_spam >= thr).astype(int)
    acc = float((y_hat == y_true01).sum()) / max(1, len(y_true01))
    p, r, f1, _ = precision_recall_fscore_support(y_true01, y_hat, average="binary", zero_division=0)
    cm = compute_confusion(y_true01, p_spam, thr)
    return acc, p, r, f1, cm


def _fmt_pct(v: float) -> str:
    return f"{v:.2%}"


def _fmt_delta(new: float | int, old: float | int, pct: bool = True) -> str:
    d = new - old
    if abs(d) < 1e-9:
        return "—"
    arrow = "▲" if d > 0 else "▼"
    if pct:
        return f"{arrow}{d:+.2%}"
    return f"{arrow}{d:+d}"


def threshold_presets(y_true01: np.ndarray, p_spam: np.ndarray) -> Dict[str, float]:
    thrs = np.linspace(0.1, 0.9, 81)
    best_f1, thr_f1 = -1.0, 0.5
    thr_prec95, thr_rec90 = 0.5, 0.5
    best_prec_gap = 1e9
    best_rec_gap = 1e9
    for t in thrs:
        y_hat = (p_spam >= t).astype(int)
        p, r, f1, _ = precision_recall_fscore_support(
            y_true01, y_hat, average="binary", zero_division=0
        )
        if f1 > best_f1:
            best_f1, thr_f1 = f1, float(t)
        if p >= 0.95 and (p - 0.95) < best_prec_gap:
            best_prec_gap, thr_prec95 = (p - 0.95), float(t)
        if r >= 0.90 and (r - 0.90) < best_rec_gap:
            best_rec_gap, thr_rec90 = (r - 0.90), float(t)
    return {
        "balanced_f1": thr_f1,
        "precision_95": thr_prec95,
        "recall_90": thr_rec90,
    }


def make_after_eval_story(n_test: int, cm: Dict[str, int]) -> str:
    right = cm["TP"] + cm["TN"]
    wrong = cm["FP"] + cm["FN"]
    lines = []
    lines.append(
        f"Out of **{n_test}** test emails, the model got **{right}** right and **{wrong}** wrong."
    )
    if cm["FN"] > 0:
        lines.append(f"• **Spam that slipped through** (false negatives): {cm['FN']}")
    if cm["FP"] > 0:
        lines.append(f"• **Safe emails wrongly flagged** (false positives): {cm['FP']}")
    lines.append(
        "You can improve results by adding more labeled examples, balancing spam/safe, "
        "diversifying wording, and tuning the spam threshold below."
    )
    return "\n".join(lines)


def verdict_label(acc: float, n: int) -> Tuple[str, str]:
    if n < 10:
        return "🟡", "Okay (small test set — results may vary)"
    if acc >= 0.90:
        return "🟢", "Great"
    if acc >= 0.75:
        return "🟡", "Okay"
    return "🔴", "Needs work"


def plot_threshold_curves(y_true01: np.ndarray, p_spam: np.ndarray):
    thrs = np.linspace(0.1, 0.9, 33)
    prec, rec = [], []
    for t in thrs:
        y_hat = (p_spam >= t).astype(int)
        p, r, _, _ = precision_recall_fscore_support(
            y_true01, y_hat, average="binary", zero_division=0
        )
        prec.append(p)
        rec.append(r)
    fig, ax = plt.subplots()
    ax.plot(thrs, prec, marker="o", label="Precision (spam)")
    ax.plot(thrs, rec, marker="o", label="Recall (spam)")
    ax.set_xlabel("Threshold (P(spam))")
    ax.set_ylabel("Score")
    ax.set_ylim(0, 1)
    ax.grid(True, alpha=0.3)
    ax.legend()
    return fig


def make_after_training_story(train_labels: list[str], test_labels: list[str]) -> str:
    n_train = len(train_labels)
    n_test = len(test_labels)
    ct_train = _counts(train_labels)
    ct_test = _counts(test_labels)
    lines: list[str] = []
    lines.append(
        (
            f"**Training complete.** The model learned from **{n_train}** emails "
            f"({ct_train['spam']} spam / {ct_train['safe']} safe) and will be checked on "
            f"**{n_test}** unseen emails ({ct_test['spam']} spam / {ct_test['safe']} safe)."
        )
    )
    lines.append(
        "It built an internal map of patterns that distinguish spam from safe messages, "
        "so it can **infer** the right category for new emails."
    )
    lines.append(
        "Next, open **🧪 Evaluate** to see how well it performs on the held-out test set."
    )
    return "\n\n".join(lines)


def model_kind_string(model_obj: Any) -> str:
    name = type(model_obj).__name__
    try:
        if hasattr(model_obj, "named_steps"):
            steps = " + ".join(model_obj.named_steps.keys())
            return f"{name} ({steps})"
        return name
    except Exception:
        return name

@st.cache_resource(show_spinner=False)
def get_encoder(model_name: str = "sentence-transformers/all-MiniLM-L6-v2") -> SentenceTransformer:
    # Downloaded once and cached by Streamlit
    return SentenceTransformer(model_name)


@st.cache_data(show_spinner=False)
def encode_texts(texts: list, model_name: str = "sentence-transformers/all-MiniLM-L6-v2") -> np.ndarray:
    model = get_encoder(model_name)
    # Normalize embeddings for stability
    embs = model.encode(texts, batch_size=64, show_progress_bar=False, normalize_embeddings=True)
    return np.asarray(embs, dtype=np.float32)


def combine_text(title: str, body: str) -> str:
    return (title or "") + "\n" + (body or "")


def _combine_text(title: str, body: str) -> str:
    return combine_text(title, body)


def _predict_proba_batch(model, items, split_cache=None):
    """Return predictions and class probabilities for a batch of items."""

    titles = [it.get("title", "") for it in items]
    bodies = [it.get("body", "") for it in items]

    try:
        probs = model.predict_proba(titles, bodies)
        classes = list(getattr(model, "classes_", []))
        y_hat = model.predict(titles, bodies)
    except TypeError:
        texts = [_combine_text(t, b) for t, b in zip(titles, bodies)]
        probs = model.predict_proba(texts)
        classes = list(getattr(model, "classes_", []))
        y_hat = model.predict(texts)

    if not classes and hasattr(model, "classes_"):
        classes = list(model.classes_)

    if classes and "spam" in classes:
        i_spam = classes.index("spam")
        i_safe = classes.index("safe") if "safe" in classes else 1 - i_spam
    else:
        i_spam = 1 if probs.shape[1] > 1 else 0
        i_safe = 1 - i_spam if probs.shape[1] > 1 else 0

    p_spam = np.asarray(probs)[:, i_spam]
    p_safe = np.asarray(probs)[:, i_safe] if probs.shape[1] > 1 else 1.0 - p_spam

    return list(y_hat), p_spam, p_safe


def _append_audit(event: str, meta: dict | None = None) -> None:
    ss.setdefault("use_audit_log", [])
    ss["use_audit_log"].append(
        {
            "time": datetime.now().isoformat(timespec="seconds"),
            "event": event,
            "meta": meta or {},
        }
    )


def _export_batch_df(rows: list[dict]) -> pd.DataFrame:
    cols = ["title", "body", "pred", "p_spam", "p_safe", "action", "routed_to"]
    return pd.DataFrame([{key: row.get(key, "") for key in cols} for row in rows])


import re
from typing import List, Dict, Tuple
from urllib.parse import urlparse
import numpy as np

SUSPICIOUS_TLDS = {".ru", ".top", ".xyz", ".click", ".pw", ".info", ".icu", ".win", ".gq", ".tk", ".cn"}
URGENCY_TERMS = {"urgent", "immediately", "now", "asap", "final", "last chance", "act now", "action required", "limited time", "expires", "today only"}

URL_REGEX = re.compile(r"https?://[^\s)>\]}]+", re.IGNORECASE)
TOKEN_REGEX = re.compile(r"\b\w+\b", re.UNICODE)

def extract_urls(text: str) -> List[str]:
    return URL_REGEX.findall(text or "")

def get_domain_tld(url: str) -> Tuple[str, str]:
    try:
        netloc = urlparse(url).netloc.lower()
        if ":" in netloc:
            netloc = netloc.split(":")[0]
        # tld as the last dot suffix (naive but sufficient for demo)
        parts = netloc.split(".")
        tld = "." + parts[-1] if len(parts) >= 2 else ""
        return netloc, tld
    except Exception:
        return "", ""

def compute_numeric_features(title: str, body: str) -> Dict[str, float]:
    text = (title or "") + "\n" + (body or "")
    urls = extract_urls(text)
    num_links = len(urls)
    suspicious = 0
    external_links = 0
    for u in urls:
        dom, tld = get_domain_tld(u)
        if tld in SUSPICIOUS_TLDS:
            suspicious = 1
        # treat anything with a dot and not an intranet-like suffix as external (demo logic)
        if dom and "." in dom:
            external_links += 1

    tokens = TOKEN_REGEX.findall(text)
    n_tokens = max(1, len(tokens))

    punct_bursts = re.findall(r"([!?$#*])\1{1,}", text)  # repeated punctuation like "!!!", "$$$"
    punct_burst_ratio = len(punct_bursts) / max(1, num_links + n_tokens)  # normalize by size

    money_symbol_count = text.count("€") + text.count("$") + text.count("£")

    lower = text.lower()
    urgency_terms_count = 0
    for term in URGENCY_TERMS:
        urgency_terms_count += lower.count(term)

    # Keep names stable — used in UI and coef table
    feats = {
        "num_links_external": float(external_links),
        "has_suspicious_tld": float(suspicious),
        "punct_burst_ratio": float(punct_burst_ratio),
        "money_symbol_count": float(money_symbol_count),
        "urgency_terms_count": float(urgency_terms_count),
    }
    return feats

FEATURE_ORDER = [
    "num_links_external",
    "has_suspicious_tld",
    "punct_burst_ratio",
    "money_symbol_count",
    "urgency_terms_count",
]

FEATURE_DISPLAY_NAMES = {
    "num_links_external": "External links counted",
    "has_suspicious_tld": "Suspicious top-level domain present",
    "punct_burst_ratio": "Intense punctuation bursts",
    "money_symbol_count": "Currency symbols mentioned",
    "urgency_terms_count": "Urgent or time-pressure phrases",
}

FEATURE_PLAIN_LANGUAGE = {
    "num_links_external": "Spam often includes many external links. More links push the prediction toward spam.",
    "has_suspicious_tld": "If any link points to a risky domain (e.g., .ru, .top) the odds of spam increase sharply.",
    "punct_burst_ratio": "Repeated punctuation like !!! or $$$ is a red flag and raises the spam score.",
    "money_symbol_count": "Lots of currency symbols usually signal scams promising money or demanding payment.",
    "urgency_terms_count": "Phrases such as 'urgent' or 'final notice' are classic spam urgency tactics.",
}

def features_matrix(titles: List[str], bodies: List[str]) -> np.ndarray:
    rows = []
    for t, b in zip(titles, bodies):
        f = compute_numeric_features(t, b)
        rows.append([f[k] for k in FEATURE_ORDER])
    return np.array(rows, dtype=np.float32)


class HybridEmbedFeatsLogReg:
    """
    Frozen sentence-embedding encoder + small numeric features (standardized) concatenated,
    then LogisticRegression (balanced).
    """

    def __init__(self, model_name: str = "sentence-transformers/all-MiniLM-L6-v2"):
        self.model_name = model_name
        self.lr = LogisticRegression(
            max_iter=2000,
            C=1.0,
            class_weight="balanced",
            n_jobs=None,
        )
        self.scaler = StandardScaler()
        self.classes_ = None
        self.base_num_coefs_: Optional[np.ndarray] = None
        self.numeric_adjustments_: np.ndarray = np.zeros(len(FEATURE_ORDER), dtype=float)

    def _embed(self, texts: list[str]) -> np.ndarray:
        return encode_texts(texts, model_name=self.model_name)

    def _feats(self, titles: List[str], bodies: List[str]) -> np.ndarray:
        return features_matrix(titles, bodies)

    def fit(self, X_titles: List[str], X_bodies: List[str], y: List[str]):
        texts = [(t or "") + "\n" + (b or "") for t, b in zip(X_titles, X_bodies)]
        X_emb = self._embed(texts)
        X_f = self._feats(X_titles, X_bodies)
        X_f_std = self.scaler.fit_transform(X_f)
        X_cat = np.concatenate([X_emb, X_f_std], axis=1)
        self.lr.fit(X_cat, y)
        self.classes_ = list(self.lr.classes_)
        n_num = len(FEATURE_ORDER)
        self.base_num_coefs_ = self.lr.coef_[0][-n_num:].copy()
        self.numeric_adjustments_ = np.zeros_like(self.base_num_coefs_)
        return self

    def _prep(self, X_titles: List[str], X_bodies: List[str]) -> np.ndarray:
        texts = [(t or "") + "\n" + (b or "") for t, b in zip(X_titles, X_bodies)]
        X_emb = self._embed(texts)
        X_f = self._feats(X_titles, X_bodies)
        X_f_std = self.scaler.transform(X_f)
        return np.concatenate([X_emb, X_f_std], axis=1)

    def predict(self, X_titles: List[str], X_bodies: List[str]) -> np.ndarray:
        X = self._prep(X_titles, X_bodies)
        return self.lr.predict(X)

    def predict_proba(self, X_titles: List[str], X_bodies: List[str]) -> np.ndarray:
        X = self._prep(X_titles, X_bodies)
        return self.lr.predict_proba(X)

    # Convenience for introspection of numeric feature coefficients
    def numeric_feature_details(self) -> pd.DataFrame:
        """Return dataframe with standardized weights + training stats."""

        if not hasattr(self.lr, "coef_"):
            raise RuntimeError("Model is not trained")

        n_total = self.lr.coef_.shape[1]
        n_num = len(FEATURE_ORDER)
        if n_total < n_num:
            raise RuntimeError("Logistic regression is missing numeric feature coefficients")

        current_coefs = self.lr.coef_[0][-n_num:]
        means = getattr(self.scaler, "mean_", np.zeros(n_num))
        stds = getattr(self.scaler, "scale_", np.ones(n_num))
        base = self.base_num_coefs_ if self.base_num_coefs_ is not None else current_coefs.copy()
        adjustments = self.numeric_adjustments_ if hasattr(self, "numeric_adjustments_") else np.zeros_like(current_coefs)

        df = pd.DataFrame(
            {
                "feature": FEATURE_ORDER,
                "base_weight_per_std": base.astype(float),
                "user_adjustment": adjustments.astype(float),
                "weight_per_std": current_coefs.astype(float),
                "train_mean": means.astype(float),
                "train_std": stds.astype(float),
            }
        )

        # Odds change for a +1 standard deviation move in the original (unscaled) feature
        df["odds_multiplier_per_std"] = np.exp(df["weight_per_std"])

        # Translate back to effect per raw-unit (avoid division by ~0)
        safe_std = df["train_std"].replace(0, np.nan)
        df["weight_per_unit"] = df["weight_per_std"] / safe_std

        return df

    def numeric_feature_coefs(self) -> Dict[str, float]:
        details = self.numeric_feature_details()
        return dict(zip(details["feature"], details["weight_per_std"]))

    def apply_numeric_adjustments(self, adjustments: Dict[str, float]):
        if self.base_num_coefs_ is None:
            return
        ordered = np.array([adjustments.get(feat, 0.0) for feat in FEATURE_ORDER], dtype=float)
        self.numeric_adjustments_ = ordered
        self.lr.coef_[0][-len(FEATURE_ORDER):] = self.base_num_coefs_ + ordered

def route_decision(autonomy: str, y_hat: str, pspam: Optional[float], threshold: float):
    routed = None
    if pspam is not None:
        to_spam = pspam >= threshold
    else:
        to_spam = y_hat == "spam"

    if autonomy.startswith("High"):
        routed = "Spam" if to_spam else "Inbox"
        action = f"Auto-routed to **{routed}** (threshold={threshold:.2f})"
    else:
        action = f"Recommend: {'Spam' if to_spam else 'Inbox'} (threshold={threshold:.2f})"
    return action, routed

def download_text(text: str, filename: str, label: str = "Download"):
    b64 = base64.b64encode(text.encode("utf-8")).decode()
    st.markdown(f'<a href="data:text/plain;base64,{b64}" download="{filename}">{label}</a>', unsafe_allow_html=True)

ss = st.session_state
requested_stage_values = st.query_params.get_all("stage")
requested_stage = requested_stage_values[0] if requested_stage_values else None
default_stage = STAGES[0].key
ss.setdefault("active_stage", default_stage)
if requested_stage in STAGE_BY_KEY:
    if requested_stage != ss["active_stage"]:
        ss["active_stage"] = requested_stage
else:
    if st.query_params.get_all("stage") != [ss["active_stage"]]:
        st.query_params["stage"] = ss["active_stage"]
ss.setdefault("nerd_mode", False)
ss.setdefault("autonomy", AUTONOMY_LEVELS[0])
ss.setdefault("threshold", 0.6)
ss.setdefault("nerd_mode_eval", False)
ss.setdefault("eval_timestamp", None)
ss.setdefault("eval_temp_threshold", float(ss["threshold"]))
ss.setdefault("adaptive", True)
ss.setdefault("labeled", STARTER_LABELED.copy())      # list of dicts: title, body, label
ss.setdefault("incoming", STARTER_INCOMING.copy())    # list of dicts: title, body
ss.setdefault("model", None)
ss.setdefault("split_cache", None)
ss.setdefault("mail_inbox", [])  # list of dicts: title, body, pred, p_spam
ss.setdefault("mail_spam", [])
ss.setdefault("metrics", {"TP": 0, "FP": 0, "TN": 0, "FN": 0})
ss.setdefault("last_classification", None)
ss.setdefault("numeric_adjustments", {feat: 0.0 for feat in FEATURE_ORDER})
ss.setdefault("nerd_mode_data", False)
ss.setdefault("nerd_mode_train", False)
ss.setdefault(
    "train_params",
    {"test_size": 0.30, "random_state": 42, "max_iter": 1000, "C": 1.0},
)
ss.setdefault("use_high_autonomy", ss.get("autonomy", AUTONOMY_LEVELS[0]).startswith("High"))
ss.setdefault("use_batch_results", [])
ss.setdefault("use_adaptiveness", bool(ss.get("adaptive", True)))
ss.setdefault("use_audit_log", [])
ss.setdefault("nerd_mode_use", False)


def _set_adaptive_state(new_value: bool, *, source: str) -> None:
    """Synchronize adaptiveness settings across UI controls."""

    current_value = bool(ss.get("adaptive", False))
    desired_value = bool(new_value)
    if desired_value == current_value:
        return

    ss["adaptive"] = desired_value
    ss["use_adaptiveness"] = desired_value

    if source != "sidebar":
        ss.pop("adaptive_sidebar", None)
    if source != "stage":
        ss.pop("adaptive_stage", None)


def _handle_sidebar_adaptive_change() -> None:
    _set_adaptive_state(ss.get("adaptive_sidebar", ss.get("adaptive", False)), source="sidebar")


ss["use_adaptiveness"] = bool(ss.get("adaptive", False))

st.sidebar.markdown("### 🧭 EU AI Act — definition of an AI system")
st.sidebar.write(
    "“AI system” means a machine-based system designed to operate with varying levels of autonomy and that "
    "may exhibit adaptiveness after deployment and that, for explicit or implicit objectives, infers, from the "
    "input it receives, how to generate outputs such as predictions, content, recommendations or decisions that "
    "can influence physical or virtual environments.”"
)
if st.sidebar.button("🔄 Reset demo data"):
    ss["labeled"] = STARTER_LABELED.copy()
    ss["incoming"] = STARTER_INCOMING.copy()
    ss["model"] = None
    ss["split_cache"] = None
    ss["mail_inbox"].clear(); ss["mail_spam"].clear()
    ss["metrics"] = {"TP": 0, "FP": 0, "TN": 0, "FN": 0}
    ss["last_classification"] = None
    ss["numeric_adjustments"] = {feat: 0.0 for feat in FEATURE_ORDER}
    ss["use_batch_results"] = []
    ss["use_audit_log"] = []
    ss["nerd_mode_use"] = False
    ss["use_high_autonomy"] = ss.get("autonomy", AUTONOMY_LEVELS[0]).startswith("High")
    ss["adaptive"] = True
    ss["use_adaptiveness"] = True
    ss.pop("adaptive_sidebar", None)
    ss.pop("adaptive_stage", None)
    st.sidebar.success("Reset complete.")

st.title("📧 demistifAI")



def render_intro_stage():

    next_stage_key: Optional[str] = None
    intro_index = STAGE_INDEX.get("intro")
    if intro_index is not None and intro_index < len(STAGES) - 1:
        next_stage_key = STAGES[intro_index + 1].key

    with section_surface("section-surface--hero"):
        hero_left, hero_right = st.columns([3, 2], gap="large")
        with hero_left:
            st.subheader("Welcome to demistifAI! 🎉")
            st.markdown(
                "demistifAI is an interactive experience where you will build, evaluate, and operate an AI system—"
                "applying key concepts from the EU AI Act."
            )
            st.markdown(
                "Along the way you’ll see:\n"
                "- how an AI system works end-to-end,\n"
                "- how it infers using AI models,\n"
                "- how models learn from data to achieve an explicit objective,\n"
                "- how autonomy levels affect you as a user, and how optional adaptiveness feeds your feedback back into training."
            )
            render_eu_ai_quote(
                "“AI system means a machine-based system that is designed to operate with varying levels of autonomy and that may exhibit "
                "adaptiveness after deployment, and that, for explicit or implicit objectives, infers, from the input it "
                "receives, how to generate outputs such as predictions, content, recommendations, or decisions that can "
                "influence physical or virtual environments.”"
            )
            
        with hero_right:
            hero_info_html = """
            <div class="hero-info-grid">
                <div class="hero-info-card">
                    <h3>What you’ll do</h3>
                    <p>
                        Build an email spam detector that identifies patterns in messages. You’ll set how strict the filter is
                        (threshold), choose the autonomy level, and optionally enable adaptiveness to learn from your feedback.
                    </p>
                </div>
                <div class="hero-info-card">
                    <h3>Why demistifAI</h3>
                    <p>
                        AI systems are often seen as black boxes, and the EU AI Act can feel too abstract. This experience demystifies
                        both—showing how everyday AI works in practice.
                    </p>
                </div>
            </div>
            """
            st.markdown(hero_info_html, unsafe_allow_html=True)

            if next_stage_key:
<<<<<<< HEAD
                st.button(
                    "🚀 Start your machine",
                    key="flow_start_machine",
                    type="primary",
                    on_click=set_active_stage,
                    args=(next_stage_key,),
                    use_container_width=True,
                )
=======
                _, button_col = st.columns([1, 1])
                with button_col:
                    st.button(
                        "🚀 Start your machine",
                        key="flow_start_machine",
                        type="primary",
                        on_click=set_active_stage,
                        args=(next_stage_key,),
                        use_container_width=True,
                    )
    with section_surface():
            st.markdown(
                """
                <div>
                    <h4>Your AI system lifecycle at a glance</h4>
                    <p>These are the core stages you will navigate. They flow into one another — it’s a continuous loop you can revisit.</p>
                    <div class="lifecycle-flow">
                        <div class="lifecycle-step">
                            <span class="lifecycle-icon">📊</span>
                            <span class="lifecycle-label">Prepare Data</span>
                        </div>
                        <span class="lifecycle-arrow">➝</span>
                        <div class="lifecycle-step">
                            <span class="lifecycle-icon">🧠</span>
                            <span class="lifecycle-label">Train</span>
                        </div>
                        <span class="lifecycle-arrow">➝</span>
                        <div class="lifecycle-step">
                            <span class="lifecycle-icon">🧪</span>
                            <span class="lifecycle-label">Evaluate</span>
                        </div>
                        <span class="lifecycle-arrow">➝</span>
                        <div class="lifecycle-step">
                            <span class="lifecycle-icon">📬</span>
                            <span class="lifecycle-label">Use</span>
                        </div>
                        <span class="lifecycle-loop">↺</span>
                    </div>
                </div>
                """,
                unsafe_allow_html=True,
            )

>>>>>>> e4030e0d

    with section_surface():
        block2_left, block2_right = st.columns([3, 2], gap="large")
        with block2_left:
            mission_html = """
            <div class="callout callout--mission">
                <h4>Your mission</h4>
                <p>Keep spam out of your inbox by walking through hands-on stages that tie governance concepts to practical ML workflows.</p>
            </div>
            """
            st.markdown(mission_html, unsafe_allow_html=True)

            st.markdown("#### By the end you’ll have:")

            outcomes_html = """
            <div class="callout-grid">
                <div class="callout callout--outcome">
                    <span class="callout-icon">🤖</span>
                    <div class="callout-body">
                        <h5>A working AI system</h5>
                        <p>A A functioning AI email spam detector.</p>
                    </div>
                </div>
                <div class="callout callout--outcome">
                    <span class="callout-icon">📋</span>
                    <div class="callout-body">
                        <h5>Audit-ready model card</h5>
                        <p>An audit-ready model card with purpose, data, metrics, threshold, and autonomy.</p>
                    </div>
                </div>
                <div class="callout callout--outcome">
                    <span class="callout-icon">📘</span>
                    <div class="callout-body">
                        <h5>EU AI Act clarity</h5>
                        <p>A clearer grasp of EU AI Act terminology in action.</p>
                    </div>
                </div>
            </div>
            """
            st.markdown(outcomes_html, unsafe_allow_html=True)
        with block2_right:
            st.markdown("#### 📥 Your inbox")
            st.markdown(
                "This is a preview of your inbox. At the end of this experience your AI system will be able to predict if your "
                "incoming emails are safe or spam."
            )
            if not ss["incoming"]:
                render_email_inbox_table(pd.DataFrame(), title="Inbox", subtitle="Inbox stream is empty.")
            else:
                df_incoming = pd.DataFrame(ss["incoming"])
                preview = df_incoming.head(5)
                render_email_inbox_table(preview, title="Inbox", columns=["title", "body"])
            
    with section_surface():
        ready_left, ready_right = st.columns([3, 2], gap="large")
        with ready_left:
            st.markdown("### Ready to make a machine learn?")
            st.markdown("No worries — you don’t need to be a developer or data scientist to follow along.")
        with ready_right:
            if next_stage_key:
                st.button(
                    "🚀 Start your machine",
                    key="flow_start_machine",
                    type="primary",
                    on_click=set_active_stage,
                    args=(next_stage_key,),
                )


def render_overview_stage():

    with section_surface():
        intro_left, intro_right = st.columns(2, gap="large")
        with intro_left:
            render_eu_ai_quote("The EU AI Act says that “An AI system is a machine based system”.")
        with intro_right:
            st.markdown(
                """
                <div class="callout callout--info">
                    <h4>🧭 Start your machine</h4>
                    <p>Right now, you are within a machine-based system, made of software and hardware.</p>
                    <p>To make this experience intuitive and formative, you will navigate through a user interface that will allow you to build and use an AI System.</p>
                </div>
                """,
                unsafe_allow_html=True,
            )

    with section_surface():
        nerd_enabled = render_nerd_mode_toggle(
            key="nerd_mode",
            title="Nerd Mode",
            icon="🧠",
            description="At every stage you can activate a Nerd Mode to learn more and get access to additional functionalities.Toggle the switch on the right to know more about your machine.",
        )
    if nerd_enabled:
        with section_surface():
            st.markdown("### Nerd Mode — technical details")
            st.markdown(
                "- **Architecture:** Streamlit app (Python) on Streamlit Cloud (CPU runtime).\n"
                "- **Model(s):** sentence embeddings (MiniLM) + Logistic Regression; optional hybrid numeric features (external links, suspicious TLDs, CAPS, punctuation bursts, money symbols, urgency terms).\n"
                "- **Packages:** `streamlit`, `scikit-learn`, `pandas`, `numpy`, optionally `sentence-transformers`, `torch`, `transformers`, and `matplotlib`.\n"
                "- **Data flow:** Title + body → embeddings (+ standardized numeric features) → linear classifier → probability **P(spam)** → autonomy recommendation/auto-routing.\n"
                "- **Reproducibility & caching:** random seed for splits; cached encoder; session-scoped data/models.\n"
            )

    with section_surface():
        cycle_col, nav_col = st.columns(2, gap="large")
        with cycle_col:
            st.markdown(
                """
                <div class="callout callout--info">
                    <h4>Your AI system Lifecycle at a glance</h4>
                    <p>Watch how the core stages flow into one another — it’s a continuous loop you’ll revisit.</p>
                    <div class="lifecycle-flow">
                        <div class="lifecycle-step">
                            <span class="lifecycle-icon">📊</span>
                            <span class="lifecycle-label">Prepare Data</span>
                        </div>
                        <span class="lifecycle-arrow">➝</span>
                        <div class="lifecycle-step">
                            <span class="lifecycle-icon">🧠</span>
                            <span class="lifecycle-label">Train</span>
                        </div>
                        <span class="lifecycle-arrow">➝</span>
                        <div class="lifecycle-step">
                            <span class="lifecycle-icon">🧪</span>
                            <span class="lifecycle-label">Evaluate</span>
                        </div>
                        <span class="lifecycle-arrow">➝</span>
                        <div class="lifecycle-step">
                            <span class="lifecycle-icon">📬</span>
                            <span class="lifecycle-label">Use</span>
                        </div>
                        <span class="lifecycle-loop">↺</span>
                    </div>
                </div>
                """,
                unsafe_allow_html=True,
            )
        with nav_col:
            st.markdown(
                """
                <div class="callout callout--info">
                    <h4>Navigation tips</h4>
                    <ul>
                        <li>Use the <strong>Back</strong> and <strong>Next</strong> buttons below to move through different stages.</li>
                        <li>Toggle <strong>Nerd Mode</strong> any time for deeper technical context.</li>
                    </ul>
                </div>
                """,
                unsafe_allow_html=True,
            )


def render_data_stage():

    stage = STAGE_BY_KEY["data"]

    with section_surface():
        lead_col, side_col = st.columns([3, 2], gap="large")
        with lead_col:
            st.subheader(f"{stage.icon} {stage.title}")

            st.markdown(
                """
                That means the system is built with a clear goal set by its developers — in this case, by **you**.

                👉 **Decide whether each incoming email is “Spam” or “Safe.”**

                Training shows the model labeled examples so it can **learn the difference** between spam and safe messages.
                We’ve started you with **500 pre-labeled emails** for a strong baseline.
                """
            )
        with side_col:
            render_eu_ai_quote("The EU AI Act says that “AI systems have explicit objectives…”")

    nerd_data = render_nerd_mode_toggle(
        key="nerd_mode_data",
        title="Nerd Mode",
        description="Peek into schema expectations and options to extend the dataset.",
    )
    if nerd_data:
        with section_surface():
            st.markdown("### Nerd Mode — dataset internals")
            st.markdown(
                "- **Labeled data** = input (**title + body**) plus the **label** (“spam” or “safe”).\n"
                "- The model learns patterns from these labels to generalize to new emails.\n"
                "- You can expand the dataset by **adding individual examples** or by **uploading a CSV** with this schema:\n"
                "  - `title` (string)\n"
                "  - `body` (string)\n"
                "  - `label` (string, values: `spam` or `safe`)\n\n"
                "Example CSV:\n"
                "```\n"
                "title,body,label\n"
                "\"Password reset\",\"Use the internal portal to change your password.\",\"safe\"\n"
                "\"WIN a prize now!!!\",\"Click the link to claim your reward.\",\"spam\"\n"
                "```\n"
            )

    with section_surface():
        df_lab = pd.DataFrame(ss["labeled"])
        df_display = df_lab if not df_lab.empty else pd.DataFrame(columns=["title", "body", "label"])
        table_col, summary_col = st.columns([3, 2], gap="large")
        with table_col:
            st.markdown("### ✅ Labeled dataset")
            st.dataframe(df_display, width="stretch", hide_index=True)
        with summary_col:
            st.markdown("### Quick stats")
            if df_display.empty or "label" not in df_display:
                st.info("No labeled examples yet. Add some emails to start training.")
            else:
                classes_present = sorted(set(df_display["label"]))
                st.metric("Total examples", len(df_display))
                st.metric("Classes present", ", ".join(classes_present))
                st.markdown(
                    "- Balance spam and safe emails for better generalization.\n"
                    "- Mix in real subject lines and bodies for richer signals."
                )

    if nerd_data:
        st.markdown("### 🔧 Expand the dataset (Nerd Mode)")

        with st.expander("➕ Add a labeled example (manual)", expanded=False):
            title = st.text_input("Title", key="add_l_title", placeholder="Subject: ...")
            body = st.text_area("Body", key="add_l_body", height=100, placeholder="Email body...")
            label = st.radio("Label", ["spam", "safe"], index=1, horizontal=True, key="add_l_label")
            if st.button("Add to labeled dataset", key="btn_add_labeled"):
                if not (title.strip() or body.strip()):
                    st.warning("Provide at least a title or a body.")
                else:
                    ss["labeled"].append({"title": title.strip(), "body": body.strip(), "label": label})
                    st.success("Added to labeled dataset.")

        with st.expander("📤 Upload a CSV of labeled emails", expanded=False):
            st.caption(
                "Required columns (case-insensitive): `title`, `body`, `label` (values: `spam` or `safe`)."
            )
            up = st.file_uploader("Choose a CSV file", type=["csv"], key="csv_uploader_labeled")
            if up is not None:
                try:
                    df_up = pd.read_csv(up)
                    df_up.columns = [c.strip().lower() for c in df_up.columns]
                    ok, msg = _validate_csv_schema(df_up)
                    if not ok:
                        st.error(msg)
                    else:
                        df_up["label"] = df_up["label"].apply(_normalize_label)
                        mask_valid = df_up["label"].isin(VALID_LABELS)
                        invalid_rows = (~mask_valid).sum()
                        if invalid_rows:
                            st.warning(
                                f"{invalid_rows} rows have invalid labels and will be ignored (allowed: 'spam', 'safe')."
                            )
                        df_clean = df_up.loc[mask_valid, ["title", "body", "label"]].copy()
                        for col in ["title", "body"]:
                            df_clean[col] = df_clean[col].fillna("").astype(str).str.strip()
                        pre = len(df_clean)
                        df_clean = df_clean[(df_clean["title"] != "") | (df_clean["body"] != "")]
                        dropped = pre - len(df_clean)
                        if dropped:
                            st.info(f"Dropped {dropped} empty-title/body rows.")

                        df_existing = df_lab
                        key_cols = ["title", "body", "label"]
                        df_merge = df_clean
                        if not df_existing.empty:
                            merged = df_clean.merge(df_existing[key_cols], on=key_cols, how="left", indicator=True)
                            df_merge = merged[merged["_merge"] == "left_only"][key_cols]
                            removed_dups = len(df_clean) - len(df_merge)
                            if removed_dups:
                                st.info(
                                    f"Skipped {removed_dups} duplicates already present in the dataset."
                                )

                        st.write("Preview of valid rows to import:")
                        st.dataframe(df_merge.head(20), width="stretch", hide_index=True)
                        st.caption(f"Valid rows ready to import: {len(df_merge)}")

                        if len(df_merge) > 0 and st.button("✅ Import into dataset", key="btn_import_csv"):
                            ss["labeled"].extend(df_merge.to_dict(orient="records"))
                            st.success(f"Imported {len(df_merge)} rows into labeled dataset.")
                except Exception as e:
                    st.error(f"Failed to read CSV: {e}")
    else:
        st.caption("Tip: Turn on **Nerd Mode** to add more labeled emails or upload a CSV.")



def render_train_stage():

    stage = STAGE_BY_KEY["train"]

    with section_surface():
        main_col, aside_col = st.columns([3, 2], gap="large")
        with main_col:
            st.subheader(f"{stage.icon} {stage.title} — teach the model to infer")
            render_eu_ai_quote("The EU AI Act says: “An AI system infers from the input it receives…”")
            st.write(
                "We’ll train the spam detector so it can **infer** whether each new email is **Spam** or **Safe**."
            )
            st.markdown(
                "- In the previous step, you prepared **labeled examples** (emails marked as spam or safe).  \n"
                "- The model now **looks for patterns** in those examples.  \n"
                "- With enough clear examples, it learns to **generalize** to new emails."
            )
        with aside_col:
            st.markdown("### Training checklist")
            st.markdown(
                "- Ensure both **spam** and **safe** emails are labeled.\n"
                "- Aim for a balanced mix of examples.\n"
                "- Use Nerd Mode to tune advanced parameters when you’re ready."
            )

    def _parse_split_cache(cache):
        if cache is None:
            raise ValueError("Missing split cache.")
        if len(cache) == 4:
            X_tr, X_te, y_tr, y_te = cache
            train_bodies = ["" for _ in range(len(X_tr))]
            test_bodies = ["" for _ in range(len(X_te))]
            return (
                list(X_tr),
                list(X_te),
                train_bodies,
                test_bodies,
                list(y_tr),
                list(y_te),
            )
        if len(cache) == 6:
            X_tr_t, X_te_t, X_tr_b, X_te_b, y_tr, y_te = cache
            return (
                list(X_tr_t),
                list(X_te_t),
                list(X_tr_b),
                list(X_te_b),
                list(y_tr),
                list(y_te),
            )
        y_tr = list(cache[-2]) if len(cache) >= 2 else []
        y_te = list(cache[-1]) if len(cache) >= 1 else []
        return [], [], [], [], y_tr, y_te

    nerd_mode_train_enabled = render_nerd_mode_toggle(
        key="nerd_mode_train",
        title="Nerd Mode — advanced controls",
        description="Tweak the train/test split, solver iterations, and regularization strength.",
        icon="🔬",
    )
    if nerd_mode_train_enabled:
        with section_surface():
            colA, colB = st.columns(2)
            with colA:
                ss["train_params"]["test_size"] = st.slider(
                    "Hold-out test fraction",
                    min_value=0.10,
                    max_value=0.50,
                    value=float(ss["train_params"]["test_size"]),
                    step=0.05,
                    help="How much labeled data to keep aside as a mini 'exam' (not used for learning).",
                )
                ss["train_params"]["random_state"] = st.number_input(
                    "Random seed",
                    min_value=0,
                    value=int(ss["train_params"]["random_state"]),
                    step=1,
                    help="Fix this to make your train/test split reproducible.",
                )
            with colB:
                ss["train_params"]["max_iter"] = st.number_input(
                    "Max iterations (solver)",
                    min_value=200,
                    value=int(ss["train_params"]["max_iter"]),
                    step=100,
                    help="How many optimization steps the classifier can take before stopping.",
                )
                ss["train_params"]["C"] = st.number_input(
                    "Regularization strength C (inverse of regularization)",
                    min_value=0.01,
                    value=float(ss["train_params"]["C"]),
                    step=0.25,
                    format="%.2f",
                    help="Higher C fits training data more tightly; lower C adds regularization to reduce overfitting.",
                )

            st.info(
                "• **Hold-out fraction**: keeps part of the data for an honest test.  \\\n"
                "• **Random seed**: makes results repeatable.  \\\n"
                "• **Max iterations / C**: learning dials—defaults are fine; feel free to experiment."
            )

    with section_surface():
        action_col, context_col = st.columns([2, 3], gap="large")
        with action_col:
            st.markdown("### Train the model")
            st.markdown("👉 When you’re ready, click **Train**.")
            trigger_train = st.button("🚀 Train model", type="primary")
        with context_col:
            st.markdown(
                "- Uses the labeled dataset curated in the previous stage.\n"
                "- Applies the hyperparameters you set above."
            )

    if trigger_train:
        if len(ss["labeled"]) < 6:
            st.warning("Please label a few more emails first (≥6 examples).")
        else:
            df = pd.DataFrame(ss["labeled"])
            if len(df["label"].unique()) < 2:
                st.warning("You need both classes (spam and safe) present to train.")
            else:
                params = ss.get("train_params", {})
                test_size = float(params.get("test_size", 0.30))
                random_state = int(params.get("random_state", 42))
                max_iter = int(params.get("max_iter", 1000))
                C_value = float(params.get("C", 1.0))

                titles = df["title"].fillna("").tolist()
                bodies = df["body"].fillna("").tolist()
                y = df["label"].tolist()
                X_tr_t, X_te_t, X_tr_b, X_te_b, y_tr, y_te = train_test_split(
                    titles,
                    bodies,
                    y,
                    test_size=test_size,
                    random_state=random_state,
                    stratify=y,
                )

                model = HybridEmbedFeatsLogReg()
                try:
                    model.lr.set_params(max_iter=max_iter, C=C_value)
                except Exception:
                    pass
                model = model.fit(X_tr_t, X_tr_b, y_tr)
                model.apply_numeric_adjustments(ss["numeric_adjustments"])
                ss["model"] = model
                ss["split_cache"] = (X_tr_t, X_te_t, X_tr_b, X_te_b, y_tr, y_te)
                ss["eval_timestamp"] = datetime.now().isoformat(timespec="seconds")
                ss["eval_temp_threshold"] = float(ss.get("threshold", 0.6))

    parsed_split = None
    y_tr_labels = None
    y_te_labels = None
    if ss.get("model") is not None and ss.get("split_cache") is not None:
        try:
            parsed_split = _parse_split_cache(ss["split_cache"])
            X_tr_t, X_te_t, X_tr_b, X_te_b, y_tr_labels, y_te_labels = parsed_split
            story = make_after_training_story(y_tr_labels, y_te_labels)
            st.success("Training finished.")
            st.markdown(story)
        except Exception as e:
            st.info(f"Training complete. (Details unavailable: {e})")
            parsed_split = None
            y_tr_labels = None
            y_te_labels = None

    if ss.get("nerd_mode_train") and ss.get("model") is not None and parsed_split:
        with st.expander("Nerd Mode — what just happened (technical)", expanded=True):
            X_tr_t, X_te_t, X_tr_b, X_te_b, y_tr_labels, y_te_labels = parsed_split
            try:
                st.markdown("**Data split**")
                st.markdown(
                    f"- Train set size: {len(y_tr_labels)}  \n"
                    f"- Test set size: {len(y_te_labels)}  \n"
                    f"- Class balance (train): {_counts(list(y_tr_labels))}  \n"
                    f"- Class balance (test): {_counts(list(y_te_labels))}"
                )
            except Exception:
                st.caption("Split details unavailable.")

            params = ss.get("train_params", {})
            st.markdown("**Parameters used**")
            st.markdown(
                f"- Hold-out fraction: {params.get('test_size', '—')}  \n"
                f"- Random seed: {params.get('random_state', '—')}  \n"
                f"- Max iterations: {params.get('max_iter', '—')}  \n"
                f"- C (inverse regularization): {params.get('C', '—')}"
            )

            st.markdown(f"**Model object**: `{model_kind_string(ss['model'])}`")

            st.markdown("### Interpretability & tuning")
            try:
                coef_details = ss["model"].numeric_feature_details().copy()
                coef_details["friendly_name"] = coef_details["feature"].map(
                    FEATURE_DISPLAY_NAMES
                )
                st.caption(
                    "Positive weights push toward the **spam** class; negative toward **safe**. "
                    "Values are log-odds after standardization."
                )

                chart_data = (
                    coef_details.sort_values("weight_per_std", ascending=True)
                    .set_index("friendly_name")["weight_per_std"]
                )
                st.bar_chart(chart_data, width="stretch")

                display_df = coef_details.assign(
                    odds_multiplier_plus_1sigma=coef_details["odds_multiplier_per_std"],
                    approx_pct_change_odds=(coef_details["odds_multiplier_per_std"] - 1.0) * 100.0,
                )[
                    [
                        "friendly_name",
                        "base_weight_per_std",
                        "user_adjustment",
                        "weight_per_std",
                        "odds_multiplier_plus_1sigma",
                        "approx_pct_change_odds",
                        "train_mean",
                        "train_std",
                    ]
                ]

                st.dataframe(
                    display_df.rename(
                        columns={
                            "friendly_name": "Feature",
                            "base_weight_per_std": "Learned log-odds (+1σ)",
                            "user_adjustment": "Your adjustment (+1σ)",
                            "weight_per_std": "Adjusted log-odds (+1σ)",
                            "odds_multiplier_plus_1sigma": "Adjusted odds multiplier (+1σ)",
                            "approx_pct_change_odds": "%Δ odds from adjustment (+1σ)",
                            "train_mean": "Train mean",
                            "train_std": "Train std",
                        }
                    ),
                    width="stretch",
                    hide_index=True,
                )

                st.caption(
                    "Base weights come from training. Use the sliders below to nudge each cue if your domain knowledge "
                    "suggests it should count more or less. Adjustments apply per standard deviation of the raw feature."
                )

                st.markdown("#### Plain-language explanations & manual tweaks")
                for row in coef_details.itertuples():
                    feat = row.feature
                    friendly = FEATURE_DISPLAY_NAMES.get(feat, feat)
                    explanation = FEATURE_PLAIN_LANGUAGE.get(feat, "")
                    st.markdown(f"**{friendly}** — {explanation}")
                    slider_key = f"adj_slider_{feat}"
                    current_setting = ss["numeric_adjustments"][feat]
                    if slider_key in st.session_state and st.session_state[slider_key] != current_setting:
                        st.session_state[slider_key] = current_setting
                    new_adj = st.slider(
                        f"Adjustment for {friendly} (log-odds per +1σ)",
                        min_value=-1.5,
                        max_value=1.5,
                        value=float(current_setting),
                        step=0.1,
                        key=slider_key,
                    )
                    if new_adj != ss["numeric_adjustments"][feat]:
                        ss["numeric_adjustments"][feat] = new_adj
                        if ss.get("model"):
                            ss["model"].apply_numeric_adjustments(ss["numeric_adjustments"])
            except Exception as e:
                st.caption(f"Coefficients unavailable: {e}")

            st.markdown("#### Embedding prototypes & nearest neighbors")
            try:
                if X_tr_t and X_tr_b:
                    X_train_texts = [combine_text(t, b) for t, b in zip(X_tr_t, X_tr_b)]
                    X_train_emb = encode_texts(X_train_texts)
                    y_train_arr = np.array(y_tr_labels)

                    def prototype_for(cls):
                        mask = y_train_arr == cls
                        if not np.any(mask):
                            return None
                        return X_train_emb[mask].mean(axis=0, keepdims=True)

                    def top_nearest(query_vec, k=5):
                        if query_vec is None:
                            return np.array([]), np.array([])
                        sims = (X_train_emb @ query_vec.T).ravel()
                        order = np.argsort(-sims)
                        top_k = order[: min(k, len(order))]
                        return top_k, sims[top_k]

                    for cls in CLASSES:
                        proto = prototype_for(cls)
                        if proto is None:
                            st.write(f"No training emails for {cls} yet.")
                            continue
                        idx, sims = top_nearest(proto, k=5)
                        st.markdown(f"**{cls.capitalize()} prototype — most similar training emails**")
                        for i, (ix, sc) in enumerate(zip(idx, sims), 1):
                            text_full = X_train_texts[ix]
                            parts = text_full.split("\n", 1)
                            title_i = parts[0]
                            body_i = parts[1] if len(parts) > 1 else ""
                            st.write(f"{i}. *{title_i}*  — sim={sc:.2f}")
                            preview = body_i[:200]
                            st.caption(preview + ("..." if len(body_i) > 200 else ""))
                else:
                    st.caption("Embedding details unavailable (no training texts).")
            except Exception as e:
                st.caption(f"Interpretability view unavailable: {e}")



def render_evaluate_stage():

    stage = STAGE_BY_KEY["evaluate"]

    if not (ss.get("model") and ss.get("split_cache")):
        with section_surface():
            st.subheader(f"{stage.icon} {stage.title} — How well does your spam detector perform?")
            st.info("Train a model first in the **Train** tab.")
        return

    cache = ss["split_cache"]
    if len(cache) == 4:
        X_tr, X_te, y_tr, y_te = cache
        texts_test = X_te
        X_te_t = X_te_b = None
    else:
        X_tr_t, X_te_t, X_tr_b, X_te_b, y_tr, y_te = cache
        texts_test = [(t or "") + "\n" + (b or "") for t, b in zip(X_te_t, X_te_b)]

    try:
        if len(cache) == 6:
            probs = ss["model"].predict_proba(X_te_t, X_te_b)
        else:
            probs = ss["model"].predict_proba(texts_test)
    except TypeError:
        probs = ss["model"].predict_proba(texts_test)

    classes = list(getattr(ss["model"], "classes_", []))
    if classes and "spam" in classes:
        idx_spam = classes.index("spam")
    else:
        idx_spam = 1 if probs.shape[1] > 1 else 0
    p_spam = probs[:, idx_spam]
    y_true01 = _y01(list(y_te))

    current_thr = float(ss.get("threshold", 0.5))
    cm = compute_confusion(y_true01, p_spam, current_thr)
    acc = (cm["TP"] + cm["TN"]) / max(1, len(y_true01))
    emoji, verdict = verdict_label(acc, len(y_true01))

    with section_surface():
        narrative_col, metrics_col = st.columns([3, 2], gap="large")
        with narrative_col:
            st.subheader(f"{stage.icon} {stage.title} — How well does your spam detector perform?")
            st.write(
                "Now that your model has learned from examples, it’s time to test how well it works. "
                "During training, we kept some emails aside — the **test set**. The model hasn’t seen these before. "
                "By checking its guesses against the true labels, we get a fair measure of performance."
            )
            st.markdown("### What do these results say?")
            st.markdown(make_after_eval_story(len(y_true01), cm))
        with metrics_col:
            st.markdown("### Snapshot")
            st.success(f"**Accuracy:** {acc:.2%}  |  {emoji} {verdict}")
            st.caption(f"Evaluated on {len(y_true01)} unseen emails at threshold {current_thr:.2f}.")
            st.markdown(
                "- ✅ Spam caught: **{tp}**\n"
                "- ❌ Spam missed: **{fn}**\n"
                "- ⚠️ Safe mis-flagged: **{fp}**\n"
                "- ✅ Safe passed: **{tn}**"
            .format(tp=cm["TP"], fn=cm["FN"], fp=cm["FP"], tn=cm["TN"]))

    with section_surface():
        st.markdown("### Spam threshold")
        presets = threshold_presets(y_true01, p_spam)

        if "eval_temp_threshold" not in ss:
            ss["eval_temp_threshold"] = current_thr

        controls_col, slider_col = st.columns([2, 3], gap="large")
        with controls_col:
            if st.button("Balanced (max F1)", use_container_width=True):
                ss["eval_temp_threshold"] = float(presets["balanced_f1"])
                st.toast(f"Suggested threshold (max F1): {ss['eval_temp_threshold']:.2f}", icon="✅")
            if st.button("Protect inbox (≥95% precision)", use_container_width=True):
                ss["eval_temp_threshold"] = float(presets["precision_95"])
                st.toast(
                    f"Suggested threshold (precision≥95%): {ss['eval_temp_threshold']:.2f}",
                    icon="✅",
                )
            if st.button("Catch spam (≥90% recall)", use_container_width=True):
                ss["eval_temp_threshold"] = float(presets["recall_90"])
                st.toast(
                    f"Suggested threshold (recall≥90%): {ss['eval_temp_threshold']:.2f}",
                    icon="✅",
                )
            if st.button("Adopt this threshold", use_container_width=True):
                ss["threshold"] = float(ss.get("eval_temp_threshold", current_thr))
                st.success(
                    f"Adopted new operating threshold: **{ss['threshold']:.2f}**. This will be used in Classify and Full Autonomy."
                )
        with slider_col:
            temp_threshold = float(
                st.slider(
                    "Adjust threshold (temporary)",
                    0.1,
                    0.9,
                    value=float(ss.get("eval_temp_threshold", current_thr)),
                    step=0.01,
                    key="eval_temp_threshold",
                    help="Lower values catch more spam (higher recall) but risk more false alarms. Higher values protect the inbox (higher precision) but may miss some spam.",
                )
            )

            cm_temp = compute_confusion(y_true01, p_spam, temp_threshold)
            acc_temp = (cm_temp["TP"] + cm_temp["TN"]) / max(1, len(y_true01))
            st.caption(
                f"At {temp_threshold:.2f}, accuracy would be **{acc_temp:.2%}** (TP {cm_temp['TP']}, FP {cm_temp['FP']}, TN {cm_temp['TN']}, FN {cm_temp['FN']})."
            )

        acc_cur, p_cur, r_cur, f1_cur, cm_cur = _pr_acc_cm(y_true01, p_spam, current_thr)
        acc_new, p_new, r_new, f1_new, cm_new = _pr_acc_cm(y_true01, p_spam, temp_threshold)

        with st.container(border=True):
            st.markdown("#### What changes when I move the threshold?")
            st.caption("Comparing your **adopted** threshold vs. the **temporary** slider value above:")

            col_left, col_right = st.columns(2)
            with col_left:
                st.markdown("**Current (adopted)**")
                st.write(f"- Threshold: **{current_thr:.2f}**")
                st.write(f"- Accuracy: {_fmt_pct(acc_cur)}")
                st.write(f"- Precision (spam): {_fmt_pct(p_cur)}")
                st.write(f"- Recall (spam): {_fmt_pct(r_cur)}")
                st.write(f"- False positives (safe→spam): **{cm_cur['FP']}**")
                st.write(f"- False negatives (spam→safe): **{cm_cur['FN']}**")

            with col_right:
                st.markdown("**If you adopt the slider value**")
                st.write(f"- Threshold: **{temp_threshold:.2f}**")
                st.write(f"- Accuracy: {_fmt_pct(acc_new)} ({_fmt_delta(acc_new, acc_cur)})")
                st.write(f"- Precision (spam): {_fmt_pct(p_new)} ({_fmt_delta(p_new, p_cur)})")
                st.write(f"- Recall (spam): {_fmt_pct(r_new)} ({_fmt_delta(r_new, r_cur)})")
                st.write(
                    f"- False positives: **{cm_new['FP']}** ({_fmt_delta(cm_new['FP'], cm_cur['FP'], pct=False)})"
                )
                st.write(
                    f"- False negatives: **{cm_new['FN']}** ({_fmt_delta(cm_new['FN'], cm_cur['FN'], pct=False)})"
                )

            if temp_threshold > current_thr:
                st.info(
                    "Raising the threshold makes the model **more cautious**: usually **fewer false positives** (protects inbox) but **more spam may slip through**."
                )
            elif temp_threshold < current_thr:
                st.info(
                    "Lowering the threshold makes the model **more aggressive**: it **catches more spam** (higher recall) but may **flag more legit emails**."
                )
            else:
                st.info("Same threshold as adopted — metrics unchanged.")

    with section_surface():
        with st.expander("📌 Suggestions to improve your model"):
            st.markdown(
                """
- Add more labeled emails, especially tricky edge cases
- Balance the dataset between spam and safe
- Use diverse wording in your examples
- Tune the spam threshold for your needs
- Review the confusion matrix to spot mistakes
- Ensure emails have enough meaningful content
"""
            )

    nerd_mode_eval_enabled = render_nerd_mode_toggle(
        key="nerd_mode_eval",
        title="Nerd Mode — technical details",
        description="Inspect precision/recall tables, interpretability cues, and governance notes.",
        icon="🔬",
    )

    if nerd_mode_eval_enabled:
        with section_surface():
            temp_threshold = float(ss.get("eval_temp_threshold", current_thr))
            y_hat_temp = (p_spam >= temp_threshold).astype(int)
            prec_spam, rec_spam, f1_spam, sup_spam = precision_recall_fscore_support(
                y_true01, y_hat_temp, average="binary", zero_division=0
            )
            y_true_safe = 1 - y_true01
            y_hat_safe = 1 - y_hat_temp
            prec_safe, rec_safe, f1_safe, sup_safe = precision_recall_fscore_support(
                y_true_safe, y_hat_safe, average="binary", zero_division=0
            )

            st.markdown("### Detailed metrics (at current threshold)")

            def _as_int(value, fallback):
                if value is None:
                    return int(fallback)
                try:
                    return int(value)
                except TypeError:
                    return int(fallback)

            spam_support = _as_int(sup_spam, np.sum(y_true01))
            safe_support = _as_int(sup_safe, np.sum(1 - y_true01))

            st.dataframe(
                pd.DataFrame(
                    [
                        {
                            "class": "spam",
                            "precision": prec_spam,
                            "recall": rec_spam,
                            "f1": f1_spam,
                            "support": spam_support,
                        },
                        {
                            "class": "safe",
                            "precision": prec_safe,
                            "recall": rec_safe,
                            "f1": f1_safe,
                            "support": safe_support,
                        },
                    ]
                ).round(3),
                width="stretch",
                hide_index=True,
            )

            st.markdown("### Precision & Recall vs Threshold (validation)")
            fig = plot_threshold_curves(y_true01, p_spam)
            st.pyplot(fig)

            st.markdown("### Interpretability")
            try:
                if hasattr(ss["model"], "named_steps"):
                    clf = ss["model"].named_steps.get("clf")
                    vec = ss["model"].named_steps.get("tfidf")
                    if hasattr(clf, "coef_") and vec is not None:
                        vocab = np.array(vec.get_feature_names_out())
                        coefs = clf.coef_[0]
                        top_spam = vocab[np.argsort(coefs)[-10:]][::-1]
                        top_safe = vocab[np.argsort(coefs)[:10]]
                        col_i1, col_i2 = st.columns(2)
                        with col_i1:
                            st.write("Top signals → **Spam**")
                            st.write(", ".join(top_spam))
                        with col_i2:
                            st.write("Top signals → **Safe**")
                            st.write(", ".join(top_safe))
                    else:
                        st.caption("Coefficients unavailable for this classifier.")
                elif hasattr(ss["model"], "numeric_feature_coefs"):
                    coef_map = ss["model"].numeric_feature_coefs()
                    st.caption("Numeric feature weights (positive → Spam, negative → Safe):")
                    st.dataframe(
                        pd.DataFrame(
                            [
                                {
                                    "feature": k,
                                    "weight_toward_spam": v,
                                }
                                for k, v in coef_map.items()
                            ]
                        ).sort_values("weight_toward_spam", ascending=False),
                        width="stretch",
                        hide_index=True,
                    )
                else:
                    st.caption("Interpretability: no compatible inspector for this model.")
            except Exception as e:
                st.caption(f"Interpretability view unavailable: {e}")

            st.markdown("### Governance & reproducibility")
            try:
                if len(cache) == 4:
                    n_tr, n_te = len(y_tr), len(y_te)
                else:
                    n_tr, n_te = len(y_tr), len(y_te)
                split = ss.get("train_params", {}).get("test_size", "—")
                seed = ss.get("train_params", {}).get("random_state", "—")
                ts = ss.get("eval_timestamp", "—")
                st.write(f"- Train set: {n_tr}  |  Test set: {n_te}  |  Hold-out fraction: {split}")
                st.write(f"- Random seed: {seed}")
                st.write(f"- Training time: {ts}")
                st.write(f"- Adopted threshold: {ss.get('threshold', 0.5):.2f}")
            except Exception:
                st.caption("Governance info unavailable.")


def render_classify_stage():

    stage = STAGE_BY_KEY["classify"]

    with section_surface():
        overview_col, guidance_col = st.columns([3, 2], gap="large")
        with overview_col:
            st.subheader(f"{stage.icon} {stage.title} — Run the spam detector")
            render_eu_ai_quote(
                "The EU AI Act says “an AI system infers, from the input it receives, how to generate outputs such as content, predictions, recommendations or decisions.”"
            )
            st.write(
                "In this step, the system takes each email (title + body) as **input** and produces an **output**: "
                "a **prediction** (*Spam* or *Safe*) with a confidence score. By default, it also gives a **recommendation** "
                "about where to place the email (Spam or Inbox)."
            )
        with guidance_col:
            st.markdown("### Operating tips")
            st.markdown(
                "- Monitor predictions before enabling full autonomy.\n"
                "- Keep an eye on confidence values to decide when to intervene."
            )

    with section_surface():
        st.markdown("### Autonomy")
        default_high_autonomy = ss.get("autonomy", AUTONOMY_LEVELS[0]).startswith("High")
        auto_col, explain_col = st.columns([2, 3], gap="large")
        with auto_col:
            use_high_autonomy = st.toggle(
                "High autonomy (auto-move emails)", value=default_high_autonomy, key="use_high_autonomy"
            )
        with explain_col:
            if use_high_autonomy:
                ss["autonomy"] = AUTONOMY_LEVELS[1]
                st.success("High autonomy ON — the system will **move** emails to Spam or Inbox automatically.")
            else:
                ss["autonomy"] = AUTONOMY_LEVELS[0]
                st.warning("High autonomy OFF — review recommendations before moving emails.")
        if not ss.get("model"):
            st.warning("Train a model first in the **Train** tab.")
            st.stop()

    st.markdown("### Incoming preview")
    if not ss.get("incoming"):
        st.caption("No incoming emails. Add or import more in **📊 Prepare Data**, or paste a custom email below.")
        with st.expander("Add a custom email to process"):
            title_val = st.text_input("Title", key="use_custom_title", placeholder="Subject…")
            body_val = st.text_area("Body", key="use_custom_body", height=100, placeholder="Email body…")
            if st.button("Add to incoming", key="btn_add_to_incoming"):
                if title_val.strip() or body_val.strip():
                    ss["incoming"].append({"title": title_val.strip(), "body": body_val.strip()})
                    st.success("Added to incoming.")
                    _append_audit("incoming_added", {"title": title_val[:64]})
                else:
                    st.warning("Please provide at least a title or a body.")
    else:
        preview_n = min(10, len(ss["incoming"]))
        preview_df = pd.DataFrame(ss["incoming"][:preview_n])
        if not preview_df.empty:
            subtitle = f"Showing the first {preview_n} incoming emails (unlabeled)."
            render_email_inbox_table(preview_df, title="Incoming emails", subtitle=subtitle, columns=["title", "body"])
        else:
            render_email_inbox_table(pd.DataFrame(), title="Incoming emails", subtitle="No incoming emails available.")

        if st.button(f"Process {preview_n} email(s)", type="primary", key="btn_process_batch"):
            batch = ss["incoming"][:preview_n]
            y_hat, p_spam, p_safe = _predict_proba_batch(ss["model"], batch)
            thr = float(ss.get("threshold", 0.5))

            batch_rows: list[dict] = []
            moved_spam = moved_inbox = 0
            for idx, item in enumerate(batch):
                pred = y_hat[idx]
                prob_spam = float(p_spam[idx])
                prob_safe = float(p_safe[idx]) if hasattr(p_safe, "__len__") else float(1.0 - prob_spam)
                action = "Recommend: Spam" if prob_spam >= thr else "Recommend: Inbox"
                routed_to = None
                if ss["use_high_autonomy"]:
                    routed_to = "Spam" if prob_spam >= thr else "Inbox"
                    mailbox_record = {
                        "title": item.get("title", ""),
                        "body": item.get("body", ""),
                        "pred": pred,
                        "p_spam": round(prob_spam, 3),
                    }
                    if routed_to == "Spam":
                        ss["mail_spam"].append(mailbox_record)
                        moved_spam += 1
                    else:
                        ss["mail_inbox"].append(mailbox_record)
                        moved_inbox += 1
                    action = f"Moved: {routed_to}"
                row = {
                    "title": item.get("title", ""),
                    "body": item.get("body", ""),
                    "pred": pred,
                    "p_spam": round(prob_spam, 3),
                    "p_safe": round(prob_safe, 3),
                    "action": action,
                    "routed_to": routed_to,
                }
                batch_rows.append(row)

            ss["use_batch_results"] = batch_rows
            ss["incoming"] = ss["incoming"][preview_n:]
            if ss["use_high_autonomy"]:
                st.success(
                    f"Processed {preview_n} emails — decisions applied (Inbox: {moved_inbox}, Spam: {moved_spam})."
                )
                _append_audit(
                    "batch_processed_auto", {"n": preview_n, "inbox": moved_inbox, "spam": moved_spam}
                )
            else:
                st.info(f"Processed {preview_n} emails — recommendations ready.")
                _append_audit("batch_processed_reco", {"n": preview_n})

    if ss.get("use_batch_results"):
        with section_surface():
            st.markdown("### Results")
            df_res = pd.DataFrame(ss["use_batch_results"])
            show_cols = ["title", "pred", "p_spam", "action", "routed_to"]
            existing_cols = [col for col in show_cols if col in df_res.columns]
            display_df = df_res[existing_cols].rename(
                columns={"pred": "Prediction", "p_spam": "P(spam)", "action": "Action", "routed_to": "Routed"}
            )
            render_email_inbox_table(display_df, title="Batch results", subtitle="Predictions and actions just taken.")
            st.caption(
                "Each row shows the predicted label, confidence (P(spam)), and the recommendation or action taken."
            )

        nerd_mode_enabled = render_nerd_mode_toggle(
            key="nerd_mode_use",
            title="Nerd Mode — details for this batch",
            description="Inspect raw probabilities, distributions, and the session audit trail.",
            icon="🔬",
        )
        if nerd_mode_enabled:
            df_res = pd.DataFrame(ss["use_batch_results"])
            with section_surface():
                st.markdown("### Nerd Mode — batch diagnostics")
                col_nm1, col_nm2 = st.columns([2, 1])
                with col_nm1:
                    st.markdown("**Raw probabilities (per email)**")
                    detail_cols = ["title", "p_spam", "p_safe", "pred", "action", "routed_to"]
                    det_existing = [col for col in detail_cols if col in df_res.columns]
                    st.dataframe(df_res[det_existing], width="stretch", hide_index=True)
                with col_nm2:
                    st.markdown("**Batch metrics**")
                    n_items = len(df_res)
                    mean_conf = float(df_res["p_spam"].mean()) if "p_spam" in df_res else 0.0
                    n_spam = int((df_res["pred"] == "spam").sum()) if "pred" in df_res else 0
                    n_safe = n_items - n_spam
                    st.write(f"- Items: {n_items}")
                    st.write(f"- Predicted Spam: {n_spam} | Safe: {n_safe}")
                    st.write(f"- Mean P(spam): {mean_conf:.2f}")

                    if "p_spam" in df_res:
                        fig, ax = plt.subplots()
                        ax.hist(df_res["p_spam"], bins=10)
                        ax.set_xlabel("P(spam)")
                        ax.set_ylabel("Count")
                        ax.set_title("Spam score distribution")
                        st.pyplot(fig)

                st.markdown("**Per-email cues (if available)**")
                st.caption(
                    "If your model exposes feature weights or signals, show a brief ‘why’ per email here."
                )
                st.info(
                    "Tip: reuse your Train/Evaluate interpretability hooks to display top words or numeric feature weights for the selected email."
                )

            with section_surface():
                st.markdown("### Audit trail (this session)")
                if ss.get("use_audit_log"):
                    st.dataframe(pd.DataFrame(ss["use_audit_log"]), width="stretch", hide_index=True)
                else:
                    st.caption("No events recorded yet.")

            exp_df = _export_batch_df(ss["use_batch_results"])
            csv_bytes = exp_df.to_csv(index=False).encode("utf-8")
            json_bytes = json.dumps(ss["use_batch_results"], ensure_ascii=False, indent=2).encode("utf-8")
            st.download_button(
                "⬇️ Download results (CSV)", data=csv_bytes, file_name="batch_results.csv", mime="text/csv"
            )
            st.download_button(
                "⬇️ Download results (JSON)", data=json_bytes, file_name="batch_results.json", mime="application/json"
            )

    st.markdown("### Adaptiveness — learn from your corrections")
    render_eu_ai_quote(
        "The EU AI Act says “AI systems may exhibit adaptiveness.” Enable adaptiveness to confirm or correct results; the model can retrain on your feedback."
    )
    def _handle_stage_adaptive_change() -> None:
        _set_adaptive_state(ss.get("adaptive_stage", ss.get("adaptive", False)), source="stage")

    st.toggle(
        "Enable adaptiveness (learn from feedback)",
        value=bool(ss.get("adaptive", False)),
        key="adaptive_stage",
        on_change=_handle_stage_adaptive_change,
    )
    use_adaptiveness = bool(ss.get("adaptive", False))

    if use_adaptiveness and ss.get("use_batch_results"):
        st.markdown("#### Review and give feedback")
        for i, row in enumerate(ss["use_batch_results"]):
            with st.container(border=True):
                st.markdown(f"**Title:** {row.get('title', '')}")
                pspam_value = row.get("p_spam")
                if isinstance(pspam_value, (int, float)):
                    pspam_text = f"{pspam_value:.2f}"
                else:
                    pspam_text = pspam_value
                action_display = row.get("action", "")
                pred_display = row.get("pred", "")
                st.markdown(
                    f"**Predicted:** {pred_display}  •  **P(spam):** {pspam_text}  •  **Action:** {action_display}"
                )
                col_a, col_b, col_c = st.columns(3)
                if col_a.button("Confirm", key=f"use_confirm_{i}"):
                    _append_audit("confirm_label", {"i": i, "pred": pred_display})
                    st.toast("Thanks — recorded your confirmation.", icon="✅")
                if col_b.button("Correct → Spam", key=f"use_correct_spam_{i}"):
                    ss["labeled"].append(
                        {"title": row.get("title", ""), "body": row.get("body", ""), "label": "spam"}
                    )
                    _append_audit("correct_label", {"i": i, "new": "spam"})
                    st.toast("Recorded correction → Spam.", icon="✍️")
                if col_c.button("Correct → Safe", key=f"use_correct_safe_{i}"):
                    ss["labeled"].append(
                        {"title": row.get("title", ""), "body": row.get("body", ""), "label": "safe"}
                    )
                    _append_audit("correct_label", {"i": i, "new": "safe"})
                    st.toast("Recorded correction → Safe.", icon="✍️")

        if st.button("🔁 Retrain now with feedback", key="btn_retrain_feedback"):
            df_all = pd.DataFrame(ss["labeled"])
            if not df_all.empty and len(df_all["label"].unique()) >= 2:
                params = ss.get("train_params", {})
                test_size = float(params.get("test_size", 0.30))
                random_state = int(params.get("random_state", 42))
                max_iter = int(params.get("max_iter", 1000))
                C_value = float(params.get("C", 1.0))

                titles = df_all["title"].fillna("").tolist()
                bodies = df_all["body"].fillna("").tolist()
                labels = df_all["label"].tolist()
                X_tr_t, X_te_t, X_tr_b, X_te_b, y_tr, y_te = train_test_split(
                    titles,
                    bodies,
                    labels,
                    test_size=test_size,
                    random_state=random_state,
                    stratify=labels,
                )

                model = HybridEmbedFeatsLogReg()
                try:
                    model.lr.set_params(max_iter=max_iter, C=C_value)
                except Exception:
                    pass
                model = model.fit(X_tr_t, X_tr_b, y_tr)
                model.apply_numeric_adjustments(ss["numeric_adjustments"])
                ss["model"] = model
                ss["split_cache"] = (X_tr_t, X_te_t, X_tr_b, X_te_b, y_tr, y_te)
                ss["eval_timestamp"] = datetime.now().isoformat(timespec="seconds")
                ss["eval_temp_threshold"] = float(ss.get("threshold", 0.6))
                st.success("Adaptive learning: model retrained with your feedback.")
                _append_audit("retrain_feedback", {"n_labeled": len(df_all)})
            else:
                st.warning("Need both classes (spam & safe) in labeled data to retrain.")

    st.markdown("### 📥 Mailboxes")
    inbox_tab, spam_tab = st.tabs(
        [
            f"Inbox (safe) — {len(ss['mail_inbox'])}",
            f"Spam — {len(ss['mail_spam'])}",
        ]
    )
    with inbox_tab:
        render_mailbox_panel(
            ss.get("mail_inbox"),
            mailbox_title="Inbox (safe)",
            filled_subtitle="Messages the system kept in your inbox.",
            empty_subtitle="Inbox is empty so far.",
        )
    with spam_tab:
        render_mailbox_panel(
            ss.get("mail_spam"),
            mailbox_title="Spam",
            filled_subtitle="What the system routed away from the inbox.",
            empty_subtitle="No emails have been routed to spam yet.",
        )

    st.caption(
        f"Threshold used for routing: **{float(ss.get('threshold', 0.5)):.2f}**. "
        "Adjust it in **🧪 Evaluate** to change how cautious/aggressive the system is."
    )

def render_model_card_stage():


    with section_surface():
        st.subheader("Model Card — transparency")
        guidance_popover("Transparency", """
Model cards summarize intended purpose, data, metrics, autonomy & adaptiveness settings.
They help teams reason about risks and the appropriate oversight controls.
""")
        algo = "Sentence embeddings (MiniLM) + standardized numeric cues + Logistic Regression"
        n_samples = len(ss["labeled"])
        labels_present = sorted({row["label"] for row in ss["labeled"]}) if ss["labeled"] else []
        metrics_text = ""
        holdout_n = 0
        if ss.get("model") and ss.get("split_cache"):
            _, X_te_t, _, X_te_b, _, y_te = ss["split_cache"]
            y_pred = ss["model"].predict(X_te_t, X_te_b)
            holdout_n = len(y_te)
            metrics_text = f"Accuracy on hold‑out: {accuracy_score(y_te, y_pred):.2%} (n={holdout_n})"
        card_md = f"""
# Model Card — demistifAI (Spam Detector)
**Intended purpose**: Educational demo to illustrate the AI Act definition of an **AI system** via a spam classifier.

**Algorithm**: {algo}
**Features**: Sentence embeddings (MiniLM) concatenated with small, interpretable numeric features:
- num_links_external, has_suspicious_tld, punct_burst_ratio, money_symbol_count, urgency_terms_count.
These are standardized and combined with the embedding before a linear classifier.

**Classes**: spam, safe
**Dataset size**: {n_samples} labeled examples
**Classes present**: {', '.join(labels_present) if labels_present else '[not trained]'}

**Key metrics**: {metrics_text or 'Train a model to populate metrics.'}

**Autonomy**: {ss['autonomy']} (threshold={ss['threshold']:.2f})
**Adaptiveness**: {'Enabled' if ss['adaptive'] else 'Disabled'} (learn from user corrections).

**Data**: user-augmented seed set (title + body); session-only.
**Known limitations**: tiny datasets; vocabulary sensitivity; no MIME/URL/metadata features.

**AI Act mapping**
- **Machine-based system**: Streamlit app (software) running on cloud runtime (hardware).
- **Inference**: model learns patterns from labeled examples.
- **Output generation**: predictions + confidence; used to recommend/route emails.
    - **Varying autonomy**: user selects autonomy level; at high autonomy, the system acts.
- **Adaptiveness**: optional feedback loop that updates the model.
"""
        content_col, highlight_col = st.columns([3, 2], gap="large")
        with content_col:
            st.markdown(card_md)
            download_text(card_md, "model_card.md", "Download model_card.md")
        with highlight_col:
            st.markdown(
                """
                <div class="info-metric-grid">
                    <div class="info-metric-card">
                        <div class="label">Labeled dataset</div>
                        <div class="value">{samples}</div>
                    </div>
                    <div class="info-metric-card">
                        <div class="label">Hold-out size</div>
                        <div class="value">{holdout}</div>
                    </div>
                    <div class="info-metric-card">
                        <div class="label">Autonomy</div>
                        <div class="value">{autonomy}</div>
                    </div>
                    <div class="info-metric-card">
                        <div class="label">Adaptiveness</div>
                        <div class="value">{adaptive}</div>
                    </div>
                </div>
                """.format(
                    samples=n_samples,
                    holdout=holdout_n or "—",
                    autonomy=html.escape(ss.get("autonomy", AUTONOMY_LEVELS[0])),
                    adaptive="On" if ss.get("adaptive") else "Off",
                ),
                unsafe_allow_html=True,
            )


STAGE_RENDERERS = {
    'intro': render_intro_stage,
    'overview': render_overview_stage,
    'data': render_data_stage,
    'train': render_train_stage,
    'evaluate': render_evaluate_stage,
    'classify': render_classify_stage,
    'model_card': render_model_card_stage,
}


active_stage = ss['active_stage']
render_stage_cards(active_stage, variant='progress')
renderer = STAGE_RENDERERS.get(active_stage, render_intro_stage)
renderer()
render_stage_navigation_controls(active_stage)

st.markdown("---")
st.caption("© demistifAI — Built for interactive learning and governance discussions.")<|MERGE_RESOLUTION|>--- conflicted
+++ resolved
@@ -161,26 +161,11 @@
     grid-template-columns: repeat(auto-fit, minmax(200px, 1fr));
 }
 
-<<<<<<< HEAD
-=======
-
->>>>>>> e4030e0d
+
 .section-surface--hero [data-testid="column"]:nth-child(2) > div:first-of-type {
     display: flex;
     flex-direction: column;
     align-items: center;
-<<<<<<< HEAD
-    gap: 1.4rem;
-}
-
-.section-surface--hero [data-testid="column"]:nth-child(2) > div:first-of-type > div {
-    width: 100%;
-}
-
-.section-surface--hero [data-testid="column"]:nth-child(2) .hero-info-grid {
-    width: 100%;
-    justify-items: center;
-=======
 }
 
 .section-surface--hero [data-testid="column"]:nth-child(2) > div:first-of-type > div[data-testid="stVerticalBlock"] {
@@ -209,7 +194,6 @@
     width: 100%;
     justify-items: center;
     gap: 1.6rem;
->>>>>>> e4030e0d
 }
 
 .section-surface--hero [data-testid="column"]:nth-child(2) .hero-info-card {
@@ -2679,16 +2663,6 @@
             st.markdown(hero_info_html, unsafe_allow_html=True)
 
             if next_stage_key:
-<<<<<<< HEAD
-                st.button(
-                    "🚀 Start your machine",
-                    key="flow_start_machine",
-                    type="primary",
-                    on_click=set_active_stage,
-                    args=(next_stage_key,),
-                    use_container_width=True,
-                )
-=======
                 _, button_col = st.columns([1, 1])
                 with button_col:
                     st.button(
@@ -2732,7 +2706,6 @@
                 unsafe_allow_html=True,
             )
 
->>>>>>> e4030e0d
 
     with section_surface():
         block2_left, block2_right = st.columns([3, 2], gap="large")
