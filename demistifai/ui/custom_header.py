"""Minimal custom header: hides Streamlit header and shows the animated demAI logo at top-left."""

from __future__ import annotations

import html
from base64 import b64encode
from textwrap import dedent
from typing import Optional

import streamlit as st

from demistifai.constants import STAGES, STAGE_INDEX, StageMeta
from demistifai.core.utils import streamlit_rerun

from .animated_logo import demai_logo_html


def _resolve_stage_context() -> dict[str, Optional[StageMeta] | int | str | None]:
    """Return navigation context for the current stage."""

    if not STAGES:
        return {
            "active_key": None,
            "index": 0,
            "total": 0,
            "stage": None,
            "prev_stage": None,
            "next_stage": None,
        }

    session_state = st.session_state
    default_key = STAGES[0].key
    active_key = session_state.get("active_stage", default_key)
    if active_key not in STAGE_INDEX:
        active_key = default_key
        session_state["active_stage"] = active_key

    index = STAGE_INDEX[active_key]
    total = len(STAGES)
    stage = STAGES[index]
    prev_stage: Optional[StageMeta] = STAGES[index - 1] if index > 0 else None
    next_stage: Optional[StageMeta] = STAGES[index + 1] if index < total - 1 else None

    return {
        "active_key": active_key,
        "index": index,
        "total": total,
        "stage": stage,
        "prev_stage": prev_stage,
        "next_stage": next_stage,
    }


def _set_active_stage(stage_key: str | None) -> None:
    """Synchronise stage navigation state and trigger a rerun when needed."""

    if not stage_key or stage_key not in STAGE_INDEX:
        return

    session_state = st.session_state
    current = session_state.get("active_stage")
    stage_changed = current != stage_key

    if stage_changed:
        session_state["active_stage"] = stage_key
        session_state["stage_scroll_to_top"] = True

    if st.query_params.get_all("stage") != [stage_key]:
        st.query_params["stage"] = stage_key

    if stage_changed:
        streamlit_rerun()


def mount_demai_header(logo_height: int = 56) -> None:
    """
    Hide Streamlit's default header and mount a fixed top bar with navigation.

    Args:
        logo_height: Pixel height of the logo area inside the header.
    """

<<<<<<< HEAD
    # ``header_height`` matches the fixed header ``height`` declared below. ``content_offset``
    # nudges the Streamlit block container just below the custom header so the first
    # component (often the macOS window chrome) sits flush without a noticeable gap.
    header_height = logo_height + 12
    content_offset = header_height

    # 1) CSS: hide Streamlit header + add top padding so content doesn't sit under our bar
=======
    stage_context = _resolve_stage_context()
    stage = stage_context["stage"]
    prev_stage = stage_context["prev_stage"]
    next_stage = stage_context["next_stage"]
    index = int(stage_context["index"])
    total = int(stage_context["total"])

    # CSS: hide Streamlit header + add top padding so content doesn't sit under our bar
>>>>>>> 23e406f4
    st.markdown(
        dedent(
            f"""
            <style>
              /* Hide default Streamlit header */
              header[data-testid="stHeader"], [data-testid="stHeader"] {{
                display: none !important;
                visibility: hidden !important;
              }}

              /* Ensure main content has room under our fixed header */
<<<<<<< HEAD
              [data-testid="stAppViewContainer"] .main .block-container,
              [data-testid="stAppViewContainer"] .stMain .block-container {{
                padding-top: {content_offset}px !important;
              }}

              [data-testid="stAppViewContainer"] .main .block-container > div:first-child,
              [data-testid="stAppViewContainer"] .stMain .block-container > div:first-child {{
                margin-top: 0 !important;
=======
              [data-testid="stAppViewContainer"] .main .block-container {{
                padding-top: {logo_height + 24}px !important; /* header height + gap */
>>>>>>> 23e406f4
              }}

              /* Fixed header bar */
              .demai-header {{
                position: fixed;
                top: 0;
                left: 0;
                right: 0;
                z-index: 1000;

                display: flex;
                align-items: center;
                gap: 18px;

<<<<<<< HEAD
                height: {header_height}px;
                padding: 0px 14px;
=======
                min-height: {logo_height + 12}px;
                padding: 8px 16px;
>>>>>>> 23e406f4
                box-sizing: border-box;

                background: rgba(15, 23, 42, 0.92);
                backdrop-filter: blur(8px);
                border-bottom: 1px solid rgba(148, 163, 184, 0.28);
                box-shadow: 0 4px 12px rgba(0, 0, 0, 0.08);
              }}

              .demai-header__logo-frame {{
                border: none;
                background: transparent;
                width: auto;
                height: {logo_height}px;
                pointer-events: none; /* prevent focusing the iframe */
              }}

              .demai-header__nav {{
                margin-left: auto;
                display: flex;
                flex-direction: column;
                gap: 6px;
                width: 100%;
                max-width: 480px;
              }}

              .demai-header__stage {{
                display: flex;
                justify-content: space-between;
                align-items: baseline;
                gap: 12px;
                color: rgba(226, 232, 240, 0.92);
                font-size: 0.9rem;
              }}

              .demai-header__stage-progress {{
                font-weight: 500;
                text-transform: uppercase;
                letter-spacing: 0.08em;
                font-size: 0.72rem;
                color: rgba(226, 232, 240, 0.72);
              }}

              .demai-header__stage-name {{
                font-weight: 700;
                font-size: 1rem;
                white-space: nowrap;
              }}

              .demai-header__controls {{
                display: flex;
                gap: 8px;
              }}

              .demai-header__controls [data-testid="stVerticalBlock"] {{
                width: 100%;
              }}

              .demai-header__controls [data-testid="stButton"] {{
                width: 100%;
              }}

              .demai-header__controls [data-testid="stButton"] > button {{
                border-radius: 999px;
                font-weight: 700;
              }}

              .demai-header__button-placeholder {{
                height: 38px;
              }}
            </style>
            """
        ),
        unsafe_allow_html=True,
    )

    # Fixed header with animated logo embedded via iframe ``src``.
    # ``srcdoc`` proved brittle with complex markup because Streamlit re-renders
    # the Markdown block frequently, which occasionally surfaced the raw text
    # instead of the rendered iframe. Using a ``data:`` URL keeps the markup
    # encapsulated without relying on inline escaping.
    raw_logo_html = demai_logo_html(frame_marker="demai-header")
    encoded_logo = b64encode(raw_logo_html.encode("utf-8")).decode("ascii")
    data_url = f"data:text/html;base64,{encoded_logo}"

    with st.container():
        st.markdown('<div class="demai-header" data-testid="demai-header">', unsafe_allow_html=True)

        logo_col, nav_col = st.columns([1, 2.2], gap="large")
        with logo_col:
            st.markdown(
                dedent(
                    f"""
                    <iframe
                      class="demai-header__logo-frame"
                      title="demAI animated logo"
                      src="{data_url}"
                      scrolling="no"
                      frameborder="0"
                    ></iframe>
                    """
                ),
                unsafe_allow_html=True,
            )

        with nav_col:
            st.markdown('<div class="demai-header__nav">', unsafe_allow_html=True)

            if isinstance(stage, StageMeta):
                icon = html.escape(stage.icon)
                title = html.escape(stage.title)
                st.markdown(
                    dedent(
                        f"""
                        <div class="demai-header__stage">
                          <span class="demai-header__stage-progress">Stage {index + 1} of {total}</span>
                          <span class="demai-header__stage-name">{icon} {title}</span>
                        </div>
                        """
                    ),
                    unsafe_allow_html=True,
                )
            else:
                st.markdown(
                    "<div class=\"demai-header__stage\">"
                    "<span class=\"demai-header__stage-progress\">Stage</span>"
                    "<span class=\"demai-header__stage-name\">Loading…</span>"
                    "</div>",
                    unsafe_allow_html=True,
                )

            controls = st.columns(2, gap="small")

            show_back = isinstance(prev_stage, StageMeta)
            show_next = isinstance(next_stage, StageMeta)

            with controls[0]:
                if show_back and prev_stage is not None:
                    if st.button("⬅️ Back", key="demai_header_back", use_container_width=True):
                        _set_active_stage(prev_stage.key)
                else:
                    st.markdown('<div class="demai-header__button-placeholder"></div>', unsafe_allow_html=True)

            with controls[1]:
                if show_next and next_stage is not None:
                    if st.button(
                        "Next ➡️",
                        key="demai_header_next",
                        use_container_width=True,
                        type="primary",
                    ):
                        _set_active_stage(next_stage.key)
                else:
                    st.markdown('<div class="demai-header__button-placeholder"></div>', unsafe_allow_html=True)

            st.markdown('</div>', unsafe_allow_html=True)

        st.markdown('</div>', unsafe_allow_html=True)<|MERGE_RESOLUTION|>--- conflicted
+++ resolved
@@ -80,15 +80,6 @@
         logo_height: Pixel height of the logo area inside the header.
     """
 
-<<<<<<< HEAD
-    # ``header_height`` matches the fixed header ``height`` declared below. ``content_offset``
-    # nudges the Streamlit block container just below the custom header so the first
-    # component (often the macOS window chrome) sits flush without a noticeable gap.
-    header_height = logo_height + 12
-    content_offset = header_height
-
-    # 1) CSS: hide Streamlit header + add top padding so content doesn't sit under our bar
-=======
     stage_context = _resolve_stage_context()
     stage = stage_context["stage"]
     prev_stage = stage_context["prev_stage"]
@@ -97,7 +88,6 @@
     total = int(stage_context["total"])
 
     # CSS: hide Streamlit header + add top padding so content doesn't sit under our bar
->>>>>>> 23e406f4
     st.markdown(
         dedent(
             f"""
@@ -109,19 +99,8 @@
               }}
 
               /* Ensure main content has room under our fixed header */
-<<<<<<< HEAD
-              [data-testid="stAppViewContainer"] .main .block-container,
-              [data-testid="stAppViewContainer"] .stMain .block-container {{
-                padding-top: {content_offset}px !important;
-              }}
-
-              [data-testid="stAppViewContainer"] .main .block-container > div:first-child,
-              [data-testid="stAppViewContainer"] .stMain .block-container > div:first-child {{
-                margin-top: 0 !important;
-=======
               [data-testid="stAppViewContainer"] .main .block-container {{
                 padding-top: {logo_height + 24}px !important; /* header height + gap */
->>>>>>> 23e406f4
               }}
 
               /* Fixed header bar */
@@ -136,13 +115,8 @@
                 align-items: center;
                 gap: 18px;
 
-<<<<<<< HEAD
-                height: {header_height}px;
-                padding: 0px 14px;
-=======
                 min-height: {logo_height + 12}px;
                 padding: 8px 16px;
->>>>>>> 23e406f4
                 box-sizing: border-box;
 
                 background: rgba(15, 23, 42, 0.92);
