--- conflicted
+++ resolved
@@ -100,11 +100,7 @@
 
               /* Ensure main content has room under our fixed header */
               [data-testid="stAppViewContainer"] .main .block-container {{
-<<<<<<< HEAD
-                padding-top: {logo_height + 28}px !important; /* header height + gap */
-=======
                 padding-top: {logo_height + 24}px !important; /* header height + gap */
->>>>>>> 0852a8cd
               }}
 
               /* Fixed header bar */
@@ -117,17 +113,10 @@
 
                 display: flex;
                 align-items: center;
-<<<<<<< HEAD
-                gap: 16px;
-
-                min-height: {logo_height + 10}px;
-                padding: 6px 18px;
-=======
                 gap: 18px;
 
                 min-height: {logo_height + 12}px;
                 padding: 8px 16px;
->>>>>>> 0852a8cd
                 box-sizing: border-box;
 
                 background: rgba(15, 23, 42, 0.92);
@@ -145,65 +134,26 @@
               }}
 
               .demai-header__nav {{
-<<<<<<< HEAD
-                flex: 1 1 auto;
-                display: flex;
-                align-items: center;
-                justify-content: space-between;
-                gap: 20px;
-                min-width: 0;
-              }}
-
-              .demai-header__nav [data-testid="stHorizontalBlock"] {{
-                width: 100%;
-              }}
-
-              .demai-header__nav [data-testid="column"] {{
-                padding: 0 !important;
-=======
                 margin-left: auto;
                 display: flex;
                 flex-direction: column;
                 gap: 6px;
                 width: 100%;
                 max-width: 480px;
->>>>>>> 0852a8cd
               }}
 
               .demai-header__stage {{
                 display: flex;
-<<<<<<< HEAD
-                flex-direction: column;
-                justify-content: center;
-                color: rgba(226, 232, 240, 0.9);
-                font-size: 0.84rem;
-                min-width: 0;
-=======
                 justify-content: space-between;
                 align-items: baseline;
                 gap: 12px;
                 color: rgba(226, 232, 240, 0.92);
                 font-size: 0.9rem;
->>>>>>> 0852a8cd
               }}
 
               .demai-header__stage-progress {{
                 font-weight: 500;
                 text-transform: uppercase;
-<<<<<<< HEAD
-                letter-spacing: 0.16em;
-                font-size: 0.64rem;
-                color: rgba(148, 163, 184, 0.88);
-                margin-bottom: 1px;
-              }}
-
-              .demai-header__stage-name {{
-                font-weight: 600;
-                font-size: 0.96rem;
-                white-space: nowrap;
-                overflow: hidden;
-                text-overflow: ellipsis;
-=======
                 letter-spacing: 0.08em;
                 font-size: 0.72rem;
                 color: rgba(226, 232, 240, 0.72);
@@ -213,78 +163,18 @@
                 font-weight: 700;
                 font-size: 1rem;
                 white-space: nowrap;
->>>>>>> 0852a8cd
               }}
 
               .demai-header__controls {{
                 display: flex;
-<<<<<<< HEAD
-                align-items: center;
-                justify-content: flex-end;
                 gap: 8px;
-=======
-                gap: 8px;
               }}
 
               .demai-header__controls [data-testid="stVerticalBlock"] {{
->>>>>>> 0852a8cd
                 width: 100%;
               }}
 
               .demai-header__controls [data-testid="stButton"] {{
-<<<<<<< HEAD
-                width: auto;
-              }}
-
-              .demai-header__controls [data-testid="stButton"] > button {{
-                display: inline-flex;
-                align-items: center;
-                justify-content: center;
-                height: 28px;
-                padding: 0 14px;
-                line-height: 1;
-                border-radius: 999px;
-                border: 1px solid rgba(94, 234, 212, 0.45);
-                background: linear-gradient(135deg, rgba(15, 23, 42, 0.52), rgba(30, 64, 175, 0.24));
-                color: rgba(226, 239, 255, 0.92);
-                font-weight: 600;
-                font-size: 0.72rem;
-                letter-spacing: 0.02em;
-                box-shadow: none;
-                transition: background 120ms ease, border-color 120ms ease, transform 120ms ease, color 120ms ease;
-              }}
-
-              .demai-header__controls [data-testid="stButton"] > button:hover {{
-                background: linear-gradient(135deg, rgba(14, 116, 144, 0.6), rgba(37, 99, 235, 0.32));
-                border-color: rgba(94, 234, 212, 0.75);
-                transform: translateY(-1px);
-              }}
-
-              .demai-header__controls [data-testid="stButton"] > button:active {{
-                transform: translateY(0);
-              }}
-
-              .demai-header__controls [data-testid="stButton"] > button:focus-visible {{
-                outline: 2px solid rgba(94, 234, 212, 0.85);
-                outline-offset: 1px;
-              }}
-
-              .demai-header__control-placeholder {{
-                display: inline-flex;
-                min-width: 86px;
-                height: 28px;
-              }}
-
-              @media (max-width: 960px) {{
-                .demai-header {{
-                  gap: 12px;
-                  padding: 6px 14px;
-                }}
-
-                .demai-header__controls [data-testid="stButton"] > button {{
-                  padding: 0 12px;
-                }}
-=======
                 width: 100%;
               }}
 
@@ -295,7 +185,6 @@
 
               .demai-header__button-placeholder {{
                 height: 38px;
->>>>>>> 0852a8cd
               }}
             </style>
             """
@@ -315,11 +204,7 @@
     with st.container():
         st.markdown('<div class="demai-header" data-testid="demai-header">', unsafe_allow_html=True)
 
-<<<<<<< HEAD
-        logo_col, nav_col = st.columns([1, 3.2], gap="large")
-=======
         logo_col, nav_col = st.columns([1, 2.2], gap="large")
->>>>>>> 0852a8cd
         with logo_col:
             st.markdown(
                 dedent(
@@ -339,56 +224,6 @@
         with nav_col:
             st.markdown('<div class="demai-header__nav">', unsafe_allow_html=True)
 
-<<<<<<< HEAD
-            nav_stage_col, nav_controls_col = st.columns([3.05, 1.15], gap="small")
-
-            with nav_stage_col:
-                if isinstance(stage, StageMeta):
-                    icon = html.escape(stage.icon)
-                    title = html.escape(stage.title)
-                    progress_label = (
-                        f"Stage {index + 1} of {total}" if total else "Stage"
-                    )
-                    st.markdown(
-                        dedent(
-                            f"""
-                            <div class="demai-header__stage">
-                              <span class="demai-header__stage-progress">{progress_label}</span>
-                              <span class="demai-header__stage-name">{icon} {title}</span>
-                            </div>
-                            """
-                        ),
-                        unsafe_allow_html=True,
-                    )
-                else:
-                    st.markdown(
-                        "<div class=\"demai-header__stage\">"
-                        "<span class=\"demai-header__stage-progress\">Stage</span>"
-                        "<span class=\"demai-header__stage-name\">Loading…</span>"
-                        "</div>",
-                        unsafe_allow_html=True,
-                    )
-
-            with nav_controls_col:
-                st.markdown('<div class="demai-header__controls">', unsafe_allow_html=True)
-
-                show_back = isinstance(prev_stage, StageMeta)
-                show_next = isinstance(next_stage, StageMeta)
-
-                if show_back and prev_stage is not None:
-                    if st.button("← Back", key="demai_header_back"):
-                        _set_active_stage(prev_stage.key)
-                else:
-                    st.markdown('<span class="demai-header__control-placeholder"></span>', unsafe_allow_html=True)
-
-                if show_next and next_stage is not None:
-                    if st.button("Next →", key="demai_header_next"):
-                        _set_active_stage(next_stage.key)
-                else:
-                    st.markdown('<span class="demai-header__control-placeholder"></span>', unsafe_allow_html=True)
-
-                st.markdown('</div>', unsafe_allow_html=True)
-=======
             if isinstance(stage, StageMeta):
                 icon = html.escape(stage.icon)
                 title = html.escape(stage.title)
@@ -435,7 +270,6 @@
                         _set_active_stage(next_stage.key)
                 else:
                     st.markdown('<div class="demai-header__button-placeholder"></div>', unsafe_allow_html=True)
->>>>>>> 0852a8cd
 
             st.markdown('</div>', unsafe_allow_html=True)
 
