"""Intro stage hero layout helpers that render inside the macOS iframe window."""

from __future__ import annotations

from dataclasses import dataclass
from textwrap import dedent

from demistifai.ui.components.shared.macos_iframe_window import MacWindowPane

__all__ = [
    "INTRO_HERO_MAP_PANE_ID",
    "INTRO_HERO_SIDECAR_PANE_ID",
    "intro_hero_panes",
    "intro_hero_scoped_css",
    "intro_lifecycle_columns",
    "intro_lifecycle_ring_markup",
    "render_lifecycle_ring_component",
    "render_intro_hero",
]


@dataclass(frozen=True)
class IntroHeroContent:
    """Scoped CSS and pane markup for the welcome hero."""

    css: str
    columns: tuple[str, str]


INTRO_HERO_SIDECAR_PANE_ID = "intro-hero-sidecar"
INTRO_HERO_MAP_PANE_ID = "intro-hero-map"


@dataclass(frozen=True)
class _LifecycleStage:
    """Descriptor for one of the four lifecycle stages."""

    key: str
    icon: str
    title: str
    body: str


_LIFECYCLE_STAGES: tuple[_LifecycleStage, ...] = (
    _LifecycleStage(
        key="prepare",
        icon="📊",
        title="Prepare data",
        body=(
            "Collect a representative dataset, remove sensitive information, and ensure "
            "labels reflect the behaviours you want the system to learn."
        ),
    ),
    _LifecycleStage(
        key="train",
        icon="🧠",
        title="Train",
        body=(
            "Feed the prepared data into your learning pipeline, validate regularly, and "
            "iterate until the model behaves as expected."
        ),
    ),
    _LifecycleStage(
        key="evaluate",
        icon="🧪",
        title="Evaluate",
        body=(
            "Stress-test the model on fresh examples, inspect false positives and negatives, "
            "and adjust thresholds to meet your risk appetite."
        ),
    ),
    _LifecycleStage(
        key="use",
        icon="📬",
        title="Use",
        body=(
            "Deploy to production traffic, monitor outcomes, and collect feedback that feeds "
            "the next training cycle."
        ),
    ),
)


def intro_hero_scoped_css() -> str:
    """Return the scoped stylesheet shared by the hero panes."""

    return dedent(
        """
        <style>
            .intro-hero-pane {
                font-family: "Inter", "SF Pro Text", system-ui, -apple-system, BlinkMacSystemFont, "Segoe UI", sans-serif;
                color: #0f172a;
                background: linear-gradient(165deg, rgba(244, 247, 252, 0.92), rgba(219, 234, 254, 0.72));
                border-radius: 28px;
                padding: clamp(1.2rem, 2.4vw, 2rem);
                min-height: 520px;
                display: flex;
                flex-direction: column;
                justify-content: space-between;
                gap: 1.6rem;
                box-shadow: inset 0 0 0 1px rgba(148, 163, 184, 0.25);
            }

            .intro-hero-pane--notes {
                background: linear-gradient(165deg, rgba(248, 250, 252, 0.95), rgba(224, 242, 254, 0.75));
            }

            .intro-lifecycle-sidecar {
                display: flex;
                flex-direction: column;
                gap: 1rem;
            }

            .intro-lifecycle-sidecar__eyebrow {
                font-size: 0.75rem;
                text-transform: uppercase;
                letter-spacing: 0.22em;
                font-weight: 700;
                color: rgba(30, 64, 175, 0.7);
            }

            .intro-lifecycle-sidecar__title {
                font-size: clamp(1.5rem, 2.3vw, 1.9rem);
                margin: 0;
                font-weight: 750;
                line-height: 1.2;
            }

            .intro-lifecycle-sidecar__body {
                margin: 0;
                font-size: 0.95rem;
                line-height: 1.6;
                color: rgba(15, 23, 42, 0.78);
            }

            .intro-lifecycle-sidecar__list {
                margin: 0;
                padding-left: 1.2rem;
                display: flex;
                flex-direction: column;
                gap: 0.75rem;
                color: rgba(15, 23, 42, 0.85);
                font-size: 0.93rem;
            }

            .intro-start-button-slot {
                margin-top: auto;
            }

            .intro-start-button-source {
                display: none;
            }

            .intro-start-button-source.intro-start-button-source--mounted {
                display: block;
            }

            .intro-start-button-source--mounted div[data-testid="stButton"] {
                margin: 0;
                width: 100%;
            }

            .intro-start-button-source--mounted div[data-testid="stButton"] > button {
                width: 100%;
                border-radius: 999px;
                padding: 0.75rem 1.5rem;
                font-weight: 600;
                font-size: 0.95rem;
                display: inline-flex;
                align-items: center;
                justify-content: center;
                gap: 0.4rem;
                background: linear-gradient(140deg, #2563eb, #4338ca);
                color: #fff;
                border: none;
                box-shadow: 0 18px 36px rgba(37, 99, 235, 0.28);
                transition: transform 0.18s ease, box-shadow 0.18s ease;
            }

            .intro-start-button-source--mounted div[data-testid="stButton"] > button:hover {
                transform: translateY(-1px);
                box-shadow: 0 22px 44px rgba(37, 99, 235, 0.32);
            }

            .intro-start-button-source--mounted div[data-testid="stButton"] > button:focus-visible {
                outline: 3px solid rgba(59, 130, 246, 0.65);
                outline-offset: 2px;
            }

            .intro-hero-pane--visual {
                align-items: center;
            }


            .intro-lifecycle {
                width: min(100%, 560px);
                margin: 0 auto;
                display: grid;
                gap: clamp(1.1rem, 2.8vw, 1.6rem);
            }

            .intro-lifecycle__header {
                display: grid;
                gap: 0.35rem;
                text-align: center;
            }

            .intro-lifecycle__title {
                margin: 0;
                font-size: clamp(1.25rem, 2.6vw, 1.4rem);
                font-weight: 750;
            }

            .intro-lifecycle__subtitle {
                margin: 0;
                font-size: clamp(0.86rem, 1.9vw, 0.94rem);
                color: rgba(15, 23, 42, 0.75);
            }

            .intro-lifecycle__ring {
                position: relative;
                aspect-ratio: 1 / 1;
                border-radius: 50%;
                background: radial-gradient(closest-side, rgba(37, 99, 235, 0.08), rgba(56, 189, 248, 0.05));
                box-shadow: inset 0 0 0 1px rgba(15, 23, 42, 0.08);
                padding: clamp(1.2rem, 4vw, 2.3rem);
                display: grid;
                place-items: center;
            }

            .intro-lifecycle__grid {
                position: relative;
                width: 100%;
                height: 100%;
                border-radius: 36px;
                isolation: isolate;
            }

            .intro-lifecycle__stage-square {
                position: relative;
                z-index: 1;
                width: 100%;
                height: 100%;
                display: grid;
                grid-template-columns: repeat(3, minmax(0, 1fr));
                grid-template-rows: repeat(3, minmax(0, 1fr));
                border-radius: inherit;
            }

            .intro-lifecycle__grid::before {
                content: "";
                position: absolute;
                inset: 10%;
                border-radius: 50%;
                box-shadow: inset 0 0 0 1px rgba(148, 163, 184, 0.24);
                pointer-events: none;
                z-index: 0;
            }

            .intro-lifecycle__stage-input {
                position: absolute;
                opacity: 0;
                pointer-events: none;
            }

            .intro-lifecycle__stage {
                position: relative;
                display: grid;
                gap: 0.35rem;
                align-items: center;
                justify-items: center;
                padding: clamp(0.55rem, 1.9vw, 0.85rem);
                min-width: clamp(96px, 18vw, 132px);
                background: rgba(255, 255, 255, 0.9);
                border-radius: 16px;
                text-align: center;
                font-weight: 600;
                font-size: clamp(0.8rem, 1.7vw, 0.92rem);
                color: rgba(15, 23, 42, 0.8);
                box-shadow: 0 14px 30px rgba(15, 23, 42, 0.12), inset 0 0 0 1px rgba(148, 163, 184, 0.28);
                backdrop-filter: blur(6px);
                cursor: pointer;
                transition: transform 0.2s ease, box-shadow 0.2s ease, color 0.2s ease;
                z-index: 1;
            }

            .intro-lifecycle__stage[data-pos="0"] {
                grid-area: 1 / 1 / 2 / 2;
            }

            .intro-lifecycle__stage[data-pos="1"] {
                grid-area: 1 / 3 / 2 / 4;
            }

            .intro-lifecycle__stage[data-pos="2"] {
                grid-area: 3 / 3 / 4 / 4;
            }

            .intro-lifecycle__stage[data-pos="3"] {
                grid-area: 3 / 1 / 4 / 2;
            }

            .intro-lifecycle__icon {
                font-size: clamp(1.4rem, 3.2vw, 1.85rem);
                line-height: 1;
            }

            .intro-lifecycle__label {
                margin: 0;
            }

            .intro-lifecycle__arrow {
                position: relative;
                display: flex;
                align-items: center;
                justify-content: center;
                width: 100%;
                height: 100%;
                pointer-events: none;
            }

            .intro-lifecycle__arrow::before {
                content: "";
                display: block;
                border-radius: 999px;
                background: linear-gradient(90deg, rgba(30, 64, 175, 0.15), rgba(37, 99, 235, 0.65));
            }

            .intro-lifecycle__arrow::after {
                content: "";
                display: block;
            }

            .intro-lifecycle__arrow--top {
                grid-area: 1 / 2 / 2 / 3;
            }

            .intro-lifecycle__arrow--top::before {
                height: 3px;
                width: 70%;
            }

            .intro-lifecycle__arrow--top::after {
                border-top: 7px solid transparent;
                border-bottom: 7px solid transparent;
                border-left: 10px solid rgba(37, 99, 235, 0.75);
                margin-left: 0.35rem;
            }

            .intro-lifecycle__arrow--right {
                grid-area: 2 / 3 / 3 / 4;
                flex-direction: column;
            }

            .intro-lifecycle__arrow--right::before {
                width: 3px;
                height: 70%;
                background: linear-gradient(180deg, rgba(30, 64, 175, 0.15), rgba(37, 99, 235, 0.65));
            }

            .intro-lifecycle__arrow--right::after {
                border-left: 7px solid transparent;
                border-right: 7px solid transparent;
                border-top: 10px solid rgba(37, 99, 235, 0.75);
                margin-top: 0.35rem;
            }

            .intro-lifecycle__arrow--bottom {
                grid-area: 3 / 2 / 4 / 3;
                flex-direction: row-reverse;
            }

            .intro-lifecycle__arrow--bottom::before {
                height: 3px;
                width: 70%;
                background: linear-gradient(270deg, rgba(30, 64, 175, 0.15), rgba(37, 99, 235, 0.65));
            }

            .intro-lifecycle__arrow--bottom::after {
                border-top: 7px solid transparent;
                border-bottom: 7px solid transparent;
                border-right: 10px solid rgba(37, 99, 235, 0.75);
                margin-right: 0.35rem;
            }

            .intro-lifecycle__arrow--left {
                grid-area: 2 / 1 / 3 / 2;
                flex-direction: column-reverse;
            }

            .intro-lifecycle__arrow--left::before {
                width: 3px;
                height: 70%;
                background: linear-gradient(0deg, rgba(30, 64, 175, 0.15), rgba(37, 99, 235, 0.65));
            }

            .intro-lifecycle__arrow--left::after {
                border-left: 7px solid transparent;
                border-right: 7px solid transparent;
                border-bottom: 10px solid rgba(37, 99, 235, 0.75);
                margin-bottom: 0.35rem;
            }

            .intro-lifecycle__stage:hover,
            .intro-lifecycle__stage-input:checked + .intro-lifecycle__stage {
                transform: translateY(-2px);
                box-shadow: 0 28px 56px rgba(37, 99, 235, 0.22), inset 0 0 0 1px rgba(37, 99, 235, 0.45);
                color: rgba(30, 64, 175, 0.95);
            }

            .intro-lifecycle__stage-input:focus-visible + .intro-lifecycle__stage {
                outline: 3px solid rgba(59, 130, 246, 0.65);
                outline-offset: 4px;
            }

            .intro-lifecycle__details {
                grid-area: 2 / 2 / 3 / 3;
                position: relative;
                width: 100%;
                height: 100%;
                display: flex;
                align-items: stretch;
                justify-content: stretch;
                padding: clamp(0.45rem, 1.8vw, 1.1rem);
                pointer-events: none;
                z-index: 3;
            }

            .intro-lifecycle__detail {
                position: relative;
                display: none;
                flex-direction: column;
                align-items: flex-start;
                gap: clamp(0.65rem, 2.2vw, 1.1rem);
                padding: clamp(1.2rem, 2.9vw, 2rem);
                width: 100%;
                height: 100%;
                border-radius: 24px;
                background: rgba(255, 255, 255, 0.97);
                box-shadow: 0 24px 46px rgba(15, 23, 42, 0.18), inset 0 0 0 1px rgba(148, 163, 184, 0.3);
                text-align: left;
                pointer-events: auto;
                box-sizing: border-box;
                z-index: 4;
            }

            .intro-lifecycle__detail-title {
                margin: 0;
                font-size: clamp(1rem, 2.1vw, 1.15rem);
                font-weight: 700;
                color: rgba(15, 23, 42, 0.92);
            }

            .intro-lifecycle__detail-body {
                margin: 0;
                font-size: clamp(0.85rem, 1.9vw, 0.95rem);
                line-height: 1.55;
                color: rgba(15, 23, 42, 0.78);
            }

            .intro-lifecycle__detail-close {
                position: absolute;
                top: 12px;
                right: 12px;
                width: 1px;
                height: 1px;
                padding: 0;
                margin: -1px;
                overflow: hidden;
                clip: rect(0 0 0 0);
                border: 0;
                white-space: nowrap;
                background: none;
                color: inherit;
            }

            #intro-lifecycle-stage-prepare:checked ~ .intro-lifecycle__details .intro-lifecycle__detail[data-stage="prepare"],
            #intro-lifecycle-stage-train:checked ~ .intro-lifecycle__details .intro-lifecycle__detail[data-stage="train"],
            #intro-lifecycle-stage-evaluate:checked ~ .intro-lifecycle__details .intro-lifecycle__detail[data-stage="evaluate"],
            #intro-lifecycle-stage-use:checked ~ .intro-lifecycle__details .intro-lifecycle__detail[data-stage="use"] {
                display: flex;
            }

            @media (max-width: 780px) {
                .intro-hero-pane {
                    padding: clamp(1rem, 4vw, 1.5rem);
                }

                .intro-lifecycle {
                    gap: clamp(1rem, 3.6vw, 1.25rem);
                }

                .intro-lifecycle__title {
                    font-size: clamp(1.1rem, 4.5vw, 1.25rem);
                }

                .intro-lifecycle__ring {
                    padding: clamp(0.75rem, 5.8vw, 1.2rem);
                }

                .intro-lifecycle__stage-square {
                    grid-template-columns: minmax(0, 0.9fr) minmax(0, 1.4fr) minmax(0, 0.9fr);
                    grid-template-rows: minmax(0, 0.9fr) minmax(0, 1.4fr) minmax(0, 0.9fr);
                }

                .intro-lifecycle__stage {
                    min-width: clamp(82px, 32vw, 104px);
                    padding: clamp(0.45rem, 3.5vw, 0.7rem);
                    font-size: clamp(0.76rem, 3vw, 0.86rem);
                }

                .intro-lifecycle__icon {
                    font-size: clamp(1.1rem, 5vw, 1.5rem);
                }

                .intro-lifecycle__details {
                    position: absolute;
<<<<<<< HEAD
                    inset: 0;
                    grid-area: 1 / 1 / 4 / 4;
=======
                    inset: clamp(-0.4rem, -4.6vw, -0.95rem);
>>>>>>> fc37e5c2
                    border-radius: inherit;
                    background: rgba(248, 250, 252, 0.98);
                    box-shadow: 0 28px 52px rgba(15, 23, 42, 0.32);
                    opacity: 0;
                    pointer-events: none;
                    transition: opacity 0.18s ease;
                    z-index: 8;
                    padding: 0;
                }

                .intro-lifecycle__detail {
                    position: absolute;
                    inset: 0;
                    width: auto;
                    min-height: 100%;
                    border-radius: clamp(26px, 9vw, 34px);
                    padding: clamp(1.1rem, 6vw, 2rem);
                    gap: clamp(0.7rem, 4vw, 1.1rem);
                    display: none;
                    overflow-y: auto;
                    box-shadow: none;
                }

                #intro-lifecycle-stage-prepare:checked ~ .intro-lifecycle__details,
                #intro-lifecycle-stage-train:checked ~ .intro-lifecycle__details,
                #intro-lifecycle-stage-evaluate:checked ~ .intro-lifecycle__details,
                #intro-lifecycle-stage-use:checked ~ .intro-lifecycle__details {
                    opacity: 1;
                    pointer-events: auto;
                }

                .intro-lifecycle__detail-close {
                    position: absolute;
                    width: 36px;
                    height: 36px;
                    margin: 0;
                    clip: auto;
                    background: rgba(15, 23, 42, 0.1);
                    color: rgba(15, 23, 42, 0.85);
                    border-radius: 999px;
                    display: inline-flex;
                    align-items: center;
                    justify-content: center;
                    font-size: 1rem;
                    cursor: pointer;
                }

                .intro-lifecycle__detail-close::after {
                    content: "✕";
                    font-weight: 600;
                }

                .intro-lifecycle__detail-title {
                    font-size: clamp(1.05rem, 5vw, 1.25rem);
                }

                .intro-lifecycle__detail-body {
                    font-size: clamp(0.85rem, 4vw, 0.98rem);
                }
            }

            @media (prefers-reduced-motion: reduce) {
                .intro-lifecycle__stage,
                .intro-lifecycle__details {
                    transition: none;
                }
            }
        </style>
        """
    ).strip()



def intro_lifecycle_ring_markup() -> str:
    """Return the lifecycle ring markup rendered in the visual pane."""

    stage_controls: list[str] = []
    detail_items: list[str] = []
    for index, stage in enumerate(_LIFECYCLE_STAGES):
        stage_controls.append(
            dedent(
                f"""
                <input type="radio" class="intro-lifecycle__stage-input" name="intro-lifecycle-stage" id="intro-lifecycle-stage-{stage.key}" value="{stage.key}" aria-labelledby="intro-lifecycle-{stage.key}-title" aria-controls="intro-lifecycle-detail-{stage.key}">
                <label class="intro-lifecycle__stage" data-stage="{stage.key}" data-pos="{index}" for="intro-lifecycle-stage-{stage.key}">
                    <span class="intro-lifecycle__icon" aria-hidden="true">{stage.icon}</span>
                    <span class="intro-lifecycle__label" id="intro-lifecycle-{stage.key}-title">{stage.title}</span>
                </label>
                """
            ).strip()
        )
        detail_items.append(
            dedent(
                f"""
                <article class="intro-lifecycle__detail" data-stage="{stage.key}" id="intro-lifecycle-detail-{stage.key}" aria-labelledby="intro-lifecycle-detail-{stage.key}-title" role="region">
                    <label class="intro-lifecycle__detail-close" for="intro-lifecycle-stage-none" role="button" aria-label="Close stage details"></label>
                    <h5 class="intro-lifecycle__detail-title" id="intro-lifecycle-detail-{stage.key}-title">{stage.title}</h5>
                    <p class="intro-lifecycle__detail-body" id="intro-lifecycle-detail-{stage.key}-body">{stage.body}</p>
                </article>
                """
            ).strip()
        )

    controls_markup = " ".join(stage_controls)
    details_markup = " ".join(detail_items)
    arrows_markup = dedent(
        """
        <div class=\"intro-lifecycle__arrow intro-lifecycle__arrow--top\" aria-hidden=\"true\"></div>
        <div class=\"intro-lifecycle__arrow intro-lifecycle__arrow--right\" aria-hidden=\"true\"></div>
        <div class=\"intro-lifecycle__arrow intro-lifecycle__arrow--bottom\" aria-hidden=\"true\"></div>
        <div class=\"intro-lifecycle__arrow intro-lifecycle__arrow--left\" aria-hidden=\"true\"></div>
        """
    ).strip()

    return dedent(
        f"""
        <section class="intro-lifecycle" aria-labelledby="intro-lifecycle-title">
            <div class="intro-lifecycle__header">
                <h4 class="intro-lifecycle__title" id="intro-lifecycle-title">Map the lifecycle of your AI system</h4>
                <p class="intro-lifecycle__subtitle">Each stage flows into the next—complete the loop to operate responsibly.</p>
            </div>
            <div class="intro-lifecycle__ring" role="group" aria-label="AI system lifecycle stages">
                <div class="intro-lifecycle__grid">
                    <div class="intro-lifecycle__stage-square">
                        <input type="radio" class="intro-lifecycle__stage-input" name="intro-lifecycle-stage" id="intro-lifecycle-stage-none" value="" checked aria-label="Hide lifecycle details">
                        {controls_markup}
                        {arrows_markup}
                        <div class="intro-lifecycle__details" aria-live="polite">
                            {details_markup}
                        </div>
                    </div>
                </div>
            </div>
        </section>
        """
    ).strip()



def intro_lifecycle_columns() -> tuple[str, str]:
    """Return HTML for the lifecycle hero columns."""

    sidecar_html = dedent(
        """
        <div class=\"intro-hero-pane intro-hero-pane--notes\" role=\"complementary\" aria-label=\"Lifecycle guidance\">
            <div class=\"intro-lifecycle-sidecar\">
                <div class=\"intro-lifecycle-sidecar__eyebrow\">What you'll do</div>
                <h5 class=\"intro-lifecycle-sidecar__title\">Build and use an AI spam detector</h5>
                <p class=\"intro-lifecycle-sidecar__body\">
                    In this interactive journey you will assemble a dataset, train a model, evaluate it with fresh signals,
                    and see how it behaves on live emails. Each step links to the next so you can experience the lifecycle
                    end to end without prior machine-learning expertise.
                </p>
                <ul class=\"intro-lifecycle-sidecar__list\">
                    <li><strong>Understand the path ahead.</strong> The lifecycle map shows where you are and what comes next.</li>
                    <li><strong>Experiment safely.</strong> You'll inspect predictions, reflect on risks, and capture lessons for the next loop.</li>
                </ul>
                <div class=\"intro-start-button-slot\">
                    <div class=\"intro-start-button-source\"></div>
                </div>
            </div>
        </div>
        """
    ).strip()

    visual_html = dedent(
        f"""
        <div class=\"intro-hero-pane intro-hero-pane--visual\">
            <div id=\"intro-lifecycle-ring-slot\" aria-live=\"polite\">
                {intro_lifecycle_ring_markup()}
            </div>
        </div>
        """
    ).strip()

    return sidecar_html, visual_html


def intro_hero_panes() -> tuple[MacWindowPane, MacWindowPane]:
    """Return the Mac window panes composing the intro hero."""

    hero_content = render_intro_hero()
    left_html, right_html = hero_content.columns
    scoped_css = hero_content.css
    return (
        MacWindowPane(
            html=left_html.strip(),
            css=scoped_css,
            min_height=520,
            max_width=520,
            pane_id=INTRO_HERO_SIDECAR_PANE_ID,
        ),
        MacWindowPane(
            html=right_html.strip(),
            css=scoped_css,
            min_height=520,
            max_width=720,
            pane_id=INTRO_HERO_MAP_PANE_ID,
        ),
    )


def render_lifecycle_ring_component(*, height: int = 0) -> None:
    """Compatibility shim—ring markup now ships with the hero pane."""

    import streamlit as st

    placeholder = st.empty()
    placeholder.markdown("<!-- Lifecycle ring rendered directly inside the intro hero pane. -->", unsafe_allow_html=True)


def render_intro_hero() -> IntroHeroContent:
    """Return the scoped CSS and HTML columns for the intro hero."""

    return IntroHeroContent(css=intro_hero_scoped_css(), columns=intro_lifecycle_columns())<|MERGE_RESOLUTION|>--- conflicted
+++ resolved
@@ -515,12 +515,8 @@
 
                 .intro-lifecycle__details {
                     position: absolute;
-<<<<<<< HEAD
                     inset: 0;
                     grid-area: 1 / 1 / 4 / 4;
-=======
-                    inset: clamp(-0.4rem, -4.6vw, -0.95rem);
->>>>>>> fc37e5c2
                     border-radius: inherit;
                     background: rgba(248, 250, 252, 0.98);
                     box-shadow: 0 28px 52px rgba(15, 23, 42, 0.32);
