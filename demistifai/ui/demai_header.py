"""Custom demAI header helpers."""

from __future__ import annotations

from functools import lru_cache
from textwrap import dedent

import streamlit as st
from streamlit.components.v1 import html as components_html

from .animated_logo import render_demai_logo

_FRAME_MARKER = "custom-header"
_STATE_KEY = "__demaiCustomHeaderState"

_HEADER_CSS = dedent(
    """
    header, [data-testid="stHeader"] {
        visibility: hidden;
    }

    [data-testid="stHeader"] {
        display: none;
    }

    [data-testid="stAppViewContainer"] > .main {
        padding-top: 0 !important;
    }

    [data-testid="stMainBlock"] {
        padding-top: 0 !important;
    }

    [data-testid="stMainBlock"] > .block-container {
        padding-top: 0 !important;
    }

<<<<<<< HEAD
    div[data-demai-logo-placeholder="true"] {
=======
    div[data-demai-logo-wrapper="true"],
    div[data-demai-logo-wrapper="true"] > [data-testid="stVerticalBlock"],
    div[data-demai-logo-wrapper="true"] [data-testid="stElementContainer"] {
>>>>>>> 8b083af1
        height: 0 !important;
        margin: 0 !important;
        padding: 0 !important;
        display: none !important;
    }

    .demai-custom-header {
        position: fixed;
        top: 0;
        z-index: 1000;
        width: 100%;
        display: flex;
        align-items: center;
        justify-content: space-between;
        gap: clamp(0.5rem, 2vw, 1.5rem);
        padding: clamp(0.6rem, 1.8vw, 1rem) clamp(1rem, 3.2vw, 1.75rem);
        margin-bottom: clamp(1rem, 2.8vw, 1.8rem);
        background: linear-gradient(90deg, rgba(15, 23, 42, 0.92), rgba(15, 118, 110, 0.92));
        backdrop-filter: blur(12px);
        border-bottom: 1px solid rgba(148, 163, 184, 0.35);
        box-shadow: 0 6px 18px rgba(15, 23, 42, 0.08);
    }

    .demai-custom-header__logo-slot {
        display: flex;
        align-items: center;
        min-height: clamp(3.2rem, 5vw, 4.6rem);
    }

    .demai-custom-header__logo-frame {
        width: clamp(9.8rem, 16vw, 14.5rem) !important;
        height: clamp(3.2rem, 5vw, 4.6rem) !important;
        border: none !important;
        background: transparent !important;
        pointer-events: none;
    }

    .demai-custom-header__meta {
        display: flex;
        flex-direction: column;
        gap: 0.25rem;
        color: rgba(241, 245, 249, 0.92);
        text-align: right;
    }

    .demai-custom-header__meta-title {
        font-size: clamp(0.92rem, 2.2vw, 1.05rem);
        font-weight: 600;
        letter-spacing: 0.4px;
    }

    .demai-custom-header__meta-caption {
        font-size: clamp(0.75rem, 1.6vw, 0.88rem);
        opacity: 0.85;
    }

    @media (max-width: 768px) {
        .demai-custom-header {
            flex-direction: column;
            align-items: flex-start;
            gap: 0.85rem;
            padding: 0.85rem clamp(1rem, 6vw, 1.4rem);
        }

        .demai-custom-header__logo-slot,
        .demai-custom-header__meta {
            width: 100%;
        }

        .demai-custom-header__logo-slot {
            justify-content: center;
        }

        .demai-custom-header__meta {
            text-align: center;
        }
    }
    """
)

_CUSTOM_HEADER_HTML = dedent(
    """
    <div class="demai-custom-header" data-testid="demai-custom-header">
      <div class="demai-custom-header__logo-slot" id="demai-custom-header-logo"></div>
      <div class="demai-custom-header__meta">
        <span class="demai-custom-header__meta-title">demistifAI Lab</span>
        <span class="demai-custom-header__meta-caption">Walking the EU AI Act journey together</span>
      </div>
    </div>
    """
)

_RELOCATION_SCRIPT = dedent(
    f"""
    <script>
    (function () {{
      const FRAME_SELECTOR = 'iframe[data-demai-logo-marker="{_FRAME_MARKER}"]';
      const SLOT_ID = 'demai-custom-header-logo';
      const PLACEHOLDER_ATTR = 'data-demai-logo-placeholder';
      const rootWindow = window.parent || window;
      const rootDocument = rootWindow.document;
      const raf = rootWindow.requestAnimationFrame.bind(rootWindow);
      const state = rootWindow['{_STATE_KEY}'] || (rootWindow['{_STATE_KEY}'] = {{}});

      function relocate() {{
        const frame = rootDocument.querySelector(FRAME_SELECTOR);
        const slot = rootDocument.getElementById(SLOT_ID);

        if (!frame || !slot) {{
          raf(relocate);
          return;
        }}

        frame.classList.add('demai-custom-header__logo-frame');

        const placeholder = frame.closest('div[data-testid="stElementContainer"]');
        if (placeholder && placeholder.getAttribute(PLACEHOLDER_ATTR) !== 'true') {{
          placeholder.setAttribute(PLACEHOLDER_ATTR, 'true');
        }}

        if (frame.parentElement !== slot) {{
          slot.replaceChildren(frame);
        }}
      }}

      if (state.relocatorObserver) {{
        state.relocatorObserver.disconnect();
      }}

      function ensureBody() {{
        if (!rootDocument.body) {{
          raf(ensureBody);
          return;
        }}

        relocate();

        const observer = new MutationObserver(relocate);
        observer.observe(rootDocument.body, {{ childList: true, subtree: true }});
        state.relocatorObserver = observer;
      }}

      ensureBody();
    }})();
    </script>
    """
)


@lru_cache(maxsize=1)
def _header_css() -> str:
    """Return the CSS required to style the custom header."""

    return _HEADER_CSS


@lru_cache(maxsize=1)
def _header_html() -> str:
    """Return the HTML wrapper that hosts the custom header."""

    return _CUSTOM_HEADER_HTML


@lru_cache(maxsize=1)
def _relocation_script() -> str:
    """Return the JavaScript that relocates the logo iframe into the header."""

    return _RELOCATION_SCRIPT


def mount_demai_header_logo(*, logo_height: int = 96) -> None:
    """Render the animated demAI logo inside the sticky header."""

    render_demai_logo(height=logo_height, frame_marker=_FRAME_MARKER)
    st.markdown(f"<style>{_header_css()}</style>", unsafe_allow_html=True)
    st.markdown(_header_html(), unsafe_allow_html=True)
    components_html(_relocation_script(), height=0, width=0)<|MERGE_RESOLUTION|>--- conflicted
+++ resolved
@@ -35,13 +35,9 @@
         padding-top: 0 !important;
     }
 
-<<<<<<< HEAD
-    div[data-demai-logo-placeholder="true"] {
-=======
     div[data-demai-logo-wrapper="true"],
     div[data-demai-logo-wrapper="true"] > [data-testid="stVerticalBlock"],
     div[data-demai-logo-wrapper="true"] [data-testid="stElementContainer"] {
->>>>>>> 8b083af1
         height: 0 !important;
         margin: 0 !important;
         padding: 0 !important;
